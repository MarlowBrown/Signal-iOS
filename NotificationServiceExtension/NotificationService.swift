--- conflicted
+++ resolved
@@ -35,22 +35,8 @@
     var contentHandler: ((UNNotificationContent) -> Void)?
     var areVersionMigrationsComplete = false
 
-<<<<<<< HEAD
-    func completeSilenty() {
-=======
-    // This string is not directly used by the app, but the key is supplied
-    // by the service in the push notification body. Sometimes, the NSE is
-    // unable to launch to process notifications (most often when the app
-    // is updating). In those circumstances, this copy will render to the
-    // user.
-    let pushFallbackText = NSLocalizedString(
-        "PUSH_FALLBACK_MESSAGE",
-        comment: "Text used for push notifications received from the service when the notification service extension is unable to run. The user may or may not have new messages in this scenario."
-    )
-
     func completeSilenty(timeHasExpired: Bool = false) {
         guard let contentHandler = contentHandler else { return }
->>>>>>> 036184d1
         let content = UNMutableNotificationContent()
 
         // We cannot perform a database read when the NSE's time
