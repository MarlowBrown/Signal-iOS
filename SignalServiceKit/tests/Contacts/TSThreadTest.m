//
//  Copyright (c) 2019 Open Whisper Systems. All rights reserved.
//

#import "MIMETypeUtil.h"
#import "OWSDevice.h"
#import "OWSPrimaryStorage.h"
#import "SSKBaseTestObjC.h"
#import "TSAttachmentStream.h"
#import "TSContactThread.h"
#import "TSIncomingMessage.h"
#import "TSOutgoingMessage.h"
#import "TestAppContext.h"
#import <SignalServiceKit/SignalServiceKit-Swift.h>

@interface TSThreadTest : SSKBaseTestObjC

@end

#pragma mark -

@implementation TSThreadTest

- (void)setUp
{
    [super setUp];
}

- (void)tearDown
{
    // Put teardown code here. This method is called after the invocation of each test method in the class.
    [super tearDown];
}

- (void)testDeletingThreadDeletesInteractions
{
    TSContactThread *thread = [[TSContactThread alloc]
        initWithContactAddress:[[SignalServiceAddress alloc] initWithPhoneNumber:@"+13334445555"]];
    [self writeWithBlock:^(SDSAnyWriteTransaction *transaction) {
        [thread anyInsertWithTransaction:transaction];
    }];

    [self readWithBlock:^(SDSAnyReadTransaction *transaction) {
        XCTAssertEqual(0, [thread numberOfInteractionsWithTransaction:transaction]);
    }];

<<<<<<< HEAD
    TSIncomingMessage *incomingMessage = [[TSIncomingMessage alloc]
           initIncomingMessageWithTimestamp:10000
                                   inThread:thread
                              authorAddress:[[SignalServiceAddress alloc] initWithPhoneNumber:@"+12223334444"]
                             sourceDeviceId:OWSDevicePrimaryDeviceId
                                messageBody:@"Incoming message body"
                              attachmentIds:@[]
                           expiresInSeconds:0
                              quotedMessage:nil
                               contactShare:nil
                                linkPreview:nil
                             messageSticker:nil
                            serverTimestamp:nil
                            wasReceivedByUD:NO
        perMessageExpirationDurationSeconds:0];
    [self writeWithBlock:^(SDSAnyWriteTransaction *transaction) {
        [incomingMessage anyInsertWithTransaction:transaction];
    }];
=======
    TSIncomingMessage *incomingMessage =
        [[TSIncomingMessage alloc] initIncomingMessageWithTimestamp:10000
                                                           inThread:thread
                                                           authorId:@"+12223334444"
                                                     sourceDeviceId:OWSDevicePrimaryDeviceId
                                                        messageBody:@"Incoming message body"
                                                      attachmentIds:@[]
                                                   expiresInSeconds:0
                                                      quotedMessage:nil
                                                       contactShare:nil
                                                        linkPreview:nil
                                                     messageSticker:nil
                                                    serverTimestamp:nil
                                                    wasReceivedByUD:NO
                                                  isViewOnceMessage:NO];
    [incomingMessage save];
>>>>>>> 77207363

    TSOutgoingMessage *outgoingMessage =
        [[TSOutgoingMessage alloc] initOutgoingMessageWithTimestamp:20000
                                                           inThread:thread
                                                        messageBody:@"outgoing message body"
                                                      attachmentIds:[NSMutableArray new]
                                                   expiresInSeconds:0
                                                    expireStartedAt:0
                                                     isVoiceMessage:NO
                                                   groupMetaMessage:TSGroupMetaMessageUnspecified
                                                      quotedMessage:nil
                                                       contactShare:nil
                                                        linkPreview:nil
                                                     messageSticker:nil
<<<<<<< HEAD
                                perMessageExpirationDurationSeconds:0];
    [self writeWithBlock:^(SDSAnyWriteTransaction *transaction) {
        [outgoingMessage anyInsertWithTransaction:transaction];
    }];
=======
                                                  isViewOnceMessage:NO];
    [outgoingMessage save];
>>>>>>> 77207363

    [self readWithBlock:^(SDSAnyReadTransaction *transaction) {
        XCTAssertEqual(2, [thread numberOfInteractionsWithTransaction:transaction]);
    }];

    [self writeWithBlock:^(SDSAnyWriteTransaction *transaction) {
        [thread anyRemoveWithTransaction:transaction];
    }];
    [self readWithBlock:^(SDSAnyReadTransaction *transaction) {
        XCTAssertEqual(0, [thread numberOfInteractionsWithTransaction:transaction]);
        XCTAssertEqual(0, [TSInteraction anyCountWithTransaction:transaction]);
    }];
}

- (void)testDeletingThreadDeletesAttachmentFiles
{
    TSContactThread *thread = [[TSContactThread alloc]
        initWithContactAddress:[[SignalServiceAddress alloc] initWithPhoneNumber:@"+13334445555"]];
    [self writeWithBlock:^(SDSAnyWriteTransaction *transaction) {
        [thread anyInsertWithTransaction:transaction];
    }];

    // Sanity check
    [self readWithBlock:^(SDSAnyReadTransaction *transaction) {
        XCTAssertEqual(0, [thread numberOfInteractionsWithTransaction:transaction]);
    }];

    __block TSAttachmentStream *incomingAttachment;
    [self writeWithBlock:^(SDSAnyWriteTransaction *transaction) {
        incomingAttachment = [AttachmentStreamFactory createWithContentType:OWSMimeTypeImageJpeg
                                                                 dataSource:DataSourceValue.emptyDataSource
                                                                transaction:transaction];
    }];

    // Sanity check
    BOOL incomingFileWasCreated =
        [[NSFileManager defaultManager] fileExistsAtPath:[incomingAttachment originalFilePath]];
    XCTAssert(incomingFileWasCreated);

<<<<<<< HEAD
    TSIncomingMessage *incomingMessage = [[TSIncomingMessage alloc]
           initIncomingMessageWithTimestamp:10000
                                   inThread:thread
                              authorAddress:[[SignalServiceAddress alloc] initWithPhoneNumber:@"+12223334444"]
                             sourceDeviceId:OWSDevicePrimaryDeviceId
                                messageBody:@"incoming message body"
                              attachmentIds:@[ incomingAttachment.uniqueId ]
                           expiresInSeconds:0
                              quotedMessage:nil
                               contactShare:nil
                                linkPreview:nil
                             messageSticker:nil
                            serverTimestamp:nil
                            wasReceivedByUD:NO
        perMessageExpirationDurationSeconds:0];
    [self writeWithBlock:^(SDSAnyWriteTransaction *transaction) {
        [incomingMessage anyInsertWithTransaction:transaction];
    }];
=======
    TSIncomingMessage *incomingMessage =
        [[TSIncomingMessage alloc] initIncomingMessageWithTimestamp:10000
                                                           inThread:thread
                                                           authorId:@"+12223334444"
                                                     sourceDeviceId:OWSDevicePrimaryDeviceId
                                                        messageBody:@"incoming message body"
                                                      attachmentIds:@[ incomingAttachment.uniqueId ]
                                                   expiresInSeconds:0
                                                      quotedMessage:nil
                                                       contactShare:nil
                                                        linkPreview:nil
                                                     messageSticker:nil
                                                    serverTimestamp:nil
                                                    wasReceivedByUD:NO
                                                  isViewOnceMessage:NO];
    [incomingMessage save];
>>>>>>> 77207363

    __block TSAttachmentStream *outgoingAttachment;
    [self writeWithBlock:^(SDSAnyWriteTransaction *transaction) {
        outgoingAttachment = [AttachmentStreamFactory createWithContentType:OWSMimeTypeImageJpeg
                                                                 dataSource:DataSourceValue.emptyDataSource
                                                                transaction:transaction];
    }];

    // Sanity check
    BOOL outgoingFileWasCreated =
        [[NSFileManager defaultManager] fileExistsAtPath:[outgoingAttachment originalFilePath]];
    XCTAssert(outgoingFileWasCreated);

    TSOutgoingMessage *outgoingMessage =
        [[TSOutgoingMessage alloc] initOutgoingMessageWithTimestamp:10000
                                                           inThread:thread
                                                        messageBody:@"outgoing message body"
                                                      attachmentIds:[@[ outgoingAttachment.uniqueId ] mutableCopy]
                                                   expiresInSeconds:0
                                                    expireStartedAt:0
                                                     isVoiceMessage:NO
                                                   groupMetaMessage:TSGroupMetaMessageUnspecified
                                                      quotedMessage:nil
                                                       contactShare:nil
                                                        linkPreview:nil
                                                     messageSticker:nil
<<<<<<< HEAD
                                perMessageExpirationDurationSeconds:0];
    [self writeWithBlock:^(SDSAnyWriteTransaction *transaction) {
        [outgoingMessage anyInsertWithTransaction:transaction];
    }];
=======
                                                  isViewOnceMessage:NO];
    [outgoingMessage save];
>>>>>>> 77207363

    // Sanity check
    [self readWithBlock:^(SDSAnyReadTransaction *transaction) {
        XCTAssertEqual(2, [thread numberOfInteractionsWithTransaction:transaction]);
    }];

    // Actual Test Follows
    [self writeWithBlock:^(SDSAnyWriteTransaction *transaction) {
        [thread anyRemoveWithTransaction:transaction];
    }];

    [self readWithBlock:^(SDSAnyReadTransaction *transaction) {
        XCTAssertEqual(0, [thread numberOfInteractionsWithTransaction:transaction]);
    }];

    BOOL incomingFileStillExists =
        [[NSFileManager defaultManager] fileExistsAtPath:[incomingAttachment originalFilePath]];
    XCTAssertFalse(incomingFileStillExists);

    BOOL outgoingFileStillExists =
        [[NSFileManager defaultManager] fileExistsAtPath:[outgoingAttachment originalFilePath]];
    XCTAssertFalse(outgoingFileStillExists);
}

@end<|MERGE_RESOLUTION|>--- conflicted
+++ resolved
@@ -44,43 +44,24 @@
         XCTAssertEqual(0, [thread numberOfInteractionsWithTransaction:transaction]);
     }];
 
-<<<<<<< HEAD
     TSIncomingMessage *incomingMessage = [[TSIncomingMessage alloc]
-           initIncomingMessageWithTimestamp:10000
-                                   inThread:thread
-                              authorAddress:[[SignalServiceAddress alloc] initWithPhoneNumber:@"+12223334444"]
-                             sourceDeviceId:OWSDevicePrimaryDeviceId
-                                messageBody:@"Incoming message body"
-                              attachmentIds:@[]
-                           expiresInSeconds:0
-                              quotedMessage:nil
-                               contactShare:nil
-                                linkPreview:nil
-                             messageSticker:nil
-                            serverTimestamp:nil
-                            wasReceivedByUD:NO
-        perMessageExpirationDurationSeconds:0];
+        initIncomingMessageWithTimestamp:10000
+                                inThread:thread
+                           authorAddress:[[SignalServiceAddress alloc] initWithPhoneNumber:@"+12223334444"]
+                          sourceDeviceId:OWSDevicePrimaryDeviceId
+                             messageBody:@"Incoming message body"
+                           attachmentIds:@[]
+                        expiresInSeconds:0
+                           quotedMessage:nil
+                            contactShare:nil
+                             linkPreview:nil
+                          messageSticker:nil
+                         serverTimestamp:nil
+                         wasReceivedByUD:NO
+                       isViewOnceMessage:NO];
     [self writeWithBlock:^(SDSAnyWriteTransaction *transaction) {
         [incomingMessage anyInsertWithTransaction:transaction];
     }];
-=======
-    TSIncomingMessage *incomingMessage =
-        [[TSIncomingMessage alloc] initIncomingMessageWithTimestamp:10000
-                                                           inThread:thread
-                                                           authorId:@"+12223334444"
-                                                     sourceDeviceId:OWSDevicePrimaryDeviceId
-                                                        messageBody:@"Incoming message body"
-                                                      attachmentIds:@[]
-                                                   expiresInSeconds:0
-                                                      quotedMessage:nil
-                                                       contactShare:nil
-                                                        linkPreview:nil
-                                                     messageSticker:nil
-                                                    serverTimestamp:nil
-                                                    wasReceivedByUD:NO
-                                                  isViewOnceMessage:NO];
-    [incomingMessage save];
->>>>>>> 77207363
 
     TSOutgoingMessage *outgoingMessage =
         [[TSOutgoingMessage alloc] initOutgoingMessageWithTimestamp:20000
@@ -95,15 +76,10 @@
                                                        contactShare:nil
                                                         linkPreview:nil
                                                      messageSticker:nil
-<<<<<<< HEAD
-                                perMessageExpirationDurationSeconds:0];
+                                                  isViewOnceMessage:NO];
     [self writeWithBlock:^(SDSAnyWriteTransaction *transaction) {
         [outgoingMessage anyInsertWithTransaction:transaction];
     }];
-=======
-                                                  isViewOnceMessage:NO];
-    [outgoingMessage save];
->>>>>>> 77207363
 
     [self readWithBlock:^(SDSAnyReadTransaction *transaction) {
         XCTAssertEqual(2, [thread numberOfInteractionsWithTransaction:transaction]);
@@ -143,43 +119,24 @@
         [[NSFileManager defaultManager] fileExistsAtPath:[incomingAttachment originalFilePath]];
     XCTAssert(incomingFileWasCreated);
 
-<<<<<<< HEAD
     TSIncomingMessage *incomingMessage = [[TSIncomingMessage alloc]
-           initIncomingMessageWithTimestamp:10000
-                                   inThread:thread
-                              authorAddress:[[SignalServiceAddress alloc] initWithPhoneNumber:@"+12223334444"]
-                             sourceDeviceId:OWSDevicePrimaryDeviceId
-                                messageBody:@"incoming message body"
-                              attachmentIds:@[ incomingAttachment.uniqueId ]
-                           expiresInSeconds:0
-                              quotedMessage:nil
-                               contactShare:nil
-                                linkPreview:nil
-                             messageSticker:nil
-                            serverTimestamp:nil
-                            wasReceivedByUD:NO
-        perMessageExpirationDurationSeconds:0];
+        initIncomingMessageWithTimestamp:10000
+                                inThread:thread
+                           authorAddress:[[SignalServiceAddress alloc] initWithPhoneNumber:@"+12223334444"]
+                          sourceDeviceId:OWSDevicePrimaryDeviceId
+                             messageBody:@"incoming message body"
+                           attachmentIds:@[ incomingAttachment.uniqueId ]
+                        expiresInSeconds:0
+                           quotedMessage:nil
+                            contactShare:nil
+                             linkPreview:nil
+                          messageSticker:nil
+                         serverTimestamp:nil
+                         wasReceivedByUD:NO
+                       isViewOnceMessage:NO];
     [self writeWithBlock:^(SDSAnyWriteTransaction *transaction) {
         [incomingMessage anyInsertWithTransaction:transaction];
     }];
-=======
-    TSIncomingMessage *incomingMessage =
-        [[TSIncomingMessage alloc] initIncomingMessageWithTimestamp:10000
-                                                           inThread:thread
-                                                           authorId:@"+12223334444"
-                                                     sourceDeviceId:OWSDevicePrimaryDeviceId
-                                                        messageBody:@"incoming message body"
-                                                      attachmentIds:@[ incomingAttachment.uniqueId ]
-                                                   expiresInSeconds:0
-                                                      quotedMessage:nil
-                                                       contactShare:nil
-                                                        linkPreview:nil
-                                                     messageSticker:nil
-                                                    serverTimestamp:nil
-                                                    wasReceivedByUD:NO
-                                                  isViewOnceMessage:NO];
-    [incomingMessage save];
->>>>>>> 77207363
 
     __block TSAttachmentStream *outgoingAttachment;
     [self writeWithBlock:^(SDSAnyWriteTransaction *transaction) {
@@ -206,15 +163,10 @@
                                                        contactShare:nil
                                                         linkPreview:nil
                                                      messageSticker:nil
-<<<<<<< HEAD
-                                perMessageExpirationDurationSeconds:0];
+                                                  isViewOnceMessage:NO];
     [self writeWithBlock:^(SDSAnyWriteTransaction *transaction) {
         [outgoingMessage anyInsertWithTransaction:transaction];
     }];
-=======
-                                                  isViewOnceMessage:NO];
-    [outgoingMessage save];
->>>>>>> 77207363
 
     // Sanity check
     [self readWithBlock:^(SDSAnyReadTransaction *transaction) {
