//
//  Copyright (c) 2020 Open Whisper Systems. All rights reserved.
//

#import "OWSMessageSender.h"
#import "AppContext.h"
#import "NSData+keyVersionByte.h"
#import "NSData+messagePadding.h"
#import "NSError+OWSOperation.h"
#import "OWSBackgroundTask.h"
#import "OWSBlockingManager.h"
#import "OWSContact.h"
#import "OWSDevice.h"
#import "OWSDisappearingMessagesJob.h"
#import "OWSDispatch.h"
#import "OWSError.h"
#import "OWSIdentityManager.h"
#import "OWSMessageServiceParams.h"
#import "OWSOperation.h"
#import "OWSOutgoingSentMessageTranscript.h"
#import "OWSOutgoingSyncMessage.h"
#import "OWSRequestFactory.h"
#import "OWSUploadOperation.h"
#import "PreKeyBundle+jsonDict.h"
#import "SSKEnvironment.h"
#import "SSKPreKeyStore.h"
#import "SSKSessionStore.h"
#import "SSKSignedPreKeyStore.h"
#import "SignalRecipient.h"
#import "TSAccountManager.h"
#import "TSAttachmentStream.h"
#import "TSContactThread.h"
#import "TSGroupThread.h"
#import "TSIncomingMessage.h"
#import "TSInfoMessage.h"
#import "TSNetworkManager.h"
#import "TSOutgoingMessage.h"
#import "TSPreKeyManager.h"
#import "TSQuotedMessage.h"
#import "TSRequest.h"
#import "TSSocketManager.h"
#import "TSThread.h"
#import <AFNetworking/AFURLResponseSerialization.h>
#import <AxolotlKit/AxolotlExceptions.h>
#import <AxolotlKit/CipherMessage.h>
#import <AxolotlKit/PreKeyBundle.h>
#import <AxolotlKit/SessionBuilder.h>
#import <AxolotlKit/SessionCipher.h>
#import <PromiseKit/AnyPromise.h>
#import <SignalCoreKit/NSData+OWS.h>
#import <SignalCoreKit/NSDate+OWS.h>
#import <SignalCoreKit/SCKExceptionWrapper.h>
#import <SignalCoreKit/Threading.h>
#import <SignalMetadataKit/SignalMetadataKit-Swift.h>
#import <SignalServiceKit/SignalServiceKit-Swift.h>

NS_ASSUME_NONNULL_BEGIN

NSString *NoSessionForTransientMessageException = @"NoSessionForTransientMessageException";

const NSUInteger kOversizeTextMessageSizeThreshold = 2 * 1024;

NSError *SSKEnsureError(NSError *_Nullable error, OWSErrorCode fallbackCode, NSString *fallbackErrorDescription)
{
    if (error) {
        return error;
    }
    OWSCFailDebug(@"Using fallback error.");
    return OWSErrorWithCodeDescription(fallbackCode, fallbackErrorDescription);
}

#pragma mark -

@implementation OWSOutgoingAttachmentInfo

- (instancetype)initWithDataSource:(id<DataSource>)dataSource
                       contentType:(NSString *)contentType
                    sourceFilename:(nullable NSString *)sourceFilename
                           caption:(nullable NSString *)caption
                    albumMessageId:(nullable NSString *)albumMessageId
{
    self = [super init];
    if (!self) {
        return self;
    }

    _dataSource = dataSource;
    _contentType = contentType;
    _sourceFilename = sourceFilename;
    _caption = caption;
    _albumMessageId = albumMessageId;

    return self;
}

- (nullable TSAttachmentStream *)asStreamConsumingDataSourceWithIsVoiceMessage:(BOOL)isVoiceMessage
                                                                         error:(NSError **)error
{
    TSAttachmentStream *attachmentStream =
        [[TSAttachmentStream alloc] initWithContentType:self.contentType
                                              byteCount:(UInt32)self.dataSource.dataLength
                                         sourceFilename:self.sourceFilename
                                                caption:self.caption
                                         albumMessageId:self.albumMessageId];

    if (isVoiceMessage) {
        attachmentStream.attachmentType = TSAttachmentTypeVoiceMessage;
    }

    [attachmentStream writeConsumingDataSource:self.dataSource error:error];
    if (*error != nil) {
        return nil;
    }

    return attachmentStream;
}
@end

#pragma mark -

/**
 * OWSSendMessageOperation encapsulates all the work associated with sending a message, e.g. uploading attachments,
 * getting proper keys, and retrying upon failure.
 *
 * Used by `OWSMessageSender` to serialize message sending, ensuring that messages are emitted in the order they
 * were sent.
 */
@interface OWSSendMessageOperation : OWSOperation

+ (instancetype)new NS_UNAVAILABLE;
- (instancetype)init NS_UNAVAILABLE;
- (instancetype)initWithMessage:(TSOutgoingMessage *)message
                  messageSender:(OWSMessageSender *)messageSender
                        success:(void (^)(void))aSuccessHandler
                        failure:(void (^)(NSError *error))aFailureHandler NS_DESIGNATED_INITIALIZER;

@end

#pragma mark -

@interface OWSMessageSender (OWSSendMessageOperation)

- (void)sendMessageToService:(TSOutgoingMessage *)message
                     success:(void (^)(void))successHandler
                     failure:(RetryableFailureHandler)failureHandler;

@end

#pragma mark -

@interface OWSSendMessageOperation ()

@property (nonatomic, readonly) TSOutgoingMessage *message;
@property (nonatomic, readonly) OWSMessageSender *messageSender;
@property (nonatomic, readonly) void (^successHandler)(void);
@property (nonatomic, readonly) void (^failureHandler)(NSError *error);

@end

#pragma mark -

@implementation OWSSendMessageOperation

#pragma mark - Dependencies

- (SDSDatabaseStorage *)databaseStorage
{
    return SDSDatabaseStorage.shared;
}

#pragma mark -

- (instancetype)initWithMessage:(TSOutgoingMessage *)message
                  messageSender:(OWSMessageSender *)messageSender
                        success:(void (^)(void))successHandler
                        failure:(void (^)(NSError *error))failureHandler
{
    self = [super init];
    if (!self) {
        return self;
    }

    _message = message;
    _messageSender = messageSender;
    _successHandler = successHandler;
    _failureHandler = failureHandler;

    self.queuePriority = [OWSMessageSender queuePriorityForMessage:message];

    return self;
}

#pragma mark - OWSOperation overrides

- (nullable NSError *)checkForPreconditionError
{
    __block NSError *_Nullable error = [super checkForPreconditionError];
    if (error) {
        return error;
    }

    // Sanity check preconditions
    if (self.message.hasAttachments) {
        [self.databaseStorage readWithBlock:^(SDSAnyReadTransaction *transaction) {
            for (TSAttachment *attachment in [self.message allAttachmentsWithTransaction:transaction.unwrapGrdbRead]) {
                if (![attachment isKindOfClass:[TSAttachmentStream class]]) {
                    error = OWSErrorMakeFailedToSendOutgoingMessageError();
                    break;
                }

                TSAttachmentStream *attachmentStream = (TSAttachmentStream *)attachment;
                OWSAssertDebug(attachmentStream);
                OWSAssertDebug(attachmentStream.serverId || attachmentStream.cdnKey.length > 0);
                OWSAssertDebug(attachmentStream.isUploaded);
            }
        }];
    }

    return error;
}

- (void)run
{
    if (SSKAppExpiry.isExpired) {
        OWSLogWarn(@"Unable to send because the application has expired.");
        NSError *error = OWSErrorWithCodeDescription(OWSErrorCodeAppExpired,
            NSLocalizedString(
                @"ERROR_SENDING_EXPIRED", @"Error indicating a send failure due to an expired application."));
        error.isRetryable = NO;
        [self reportError:error];
        return;
    }

    if (TSAccountManager.sharedInstance.isDeregistered) {
        OWSLogWarn(@"Unable to send because the application is deregistered.");
        NSError *error = OWSErrorWithCodeDescription(OWSErrorCodeAppDeregistered,
            TSAccountManager.sharedInstance.isPrimaryDevice
                ? NSLocalizedString(@"ERROR_SENDING_DEREGISTERED",
                    @"Error indicating a send failure due to a deregistered application.")
                : NSLocalizedString(
                    @"ERROR_SENDING_DELINKED", @"Error indicating a send failure due to a delinked application."));
        error.isRetryable = NO;
        [self reportError:error];
        return;
    }

    // If the message has been deleted, abort send.
    __block TSInteraction *_Nullable latestCopy;
    [self.databaseStorage readWithBlock:^(SDSAnyReadTransaction *transaction) {
        latestCopy = [TSInteraction anyFetchWithUniqueId:self.message.uniqueId transaction:transaction];
    }];
    if (self.message.shouldBeSaved && latestCopy == nil) {
        OWSLogInfo(@"aborting message send; message deleted.");
        NSError *error = OWSErrorWithCodeDescription(
            OWSErrorCodeMessageDeletedBeforeSent, @"Message was deleted before it could be sent.");
        error.isFatal = YES;
        error.isRetryable = NO;
        [self reportError:error];
        return;
    }

    [self.messageSender sendMessageToService:self.message
        success:^{
            [self reportSuccess];
        }
        failure:^(NSError *error) {
            [self reportError:error];
        }];
}

- (void)didSucceed
{
    if (self.message.messageState != TSOutgoingMessageStateSent) {
        OWSFailDebug(@"unexpected message status: %@", self.message.statusDescription);
    }

    self.successHandler();
}

- (void)didFailWithError:(NSError *)error
{
    OWSLogError(@"failed with error: %@", error);
    self.failureHandler(error);
}

@end

#pragma mark -

NSString *const OWSMessageSenderInvalidDeviceException = @"InvalidDeviceException";
NSString *const OWSMessageSenderRateLimitedException = @"RateLimitedException";

@interface OWSMessageSender ()

@property (atomic, readonly) NSMutableDictionary<NSString *, NSOperationQueue *> *sendingQueueMap;

@end

#pragma mark -

@implementation OWSMessageSender

- (instancetype)init
{
    self = [super init];
    if (!self) {
        return self;
    }

    _sendingQueueMap = [NSMutableDictionary new];

    OWSSingletonAssert();

    return self;
}

#pragma mark - Dependencies

- (id<ContactsManagerProtocol>)contactsManager
{
    OWSAssertDebug(SSKEnvironment.shared.contactsManager);

    return SSKEnvironment.shared.contactsManager;
}

- (OWSBlockingManager *)blockingManager
{
    OWSAssertDebug(SSKEnvironment.shared.blockingManager);

    return SSKEnvironment.shared.blockingManager;
}

- (TSNetworkManager *)networkManager
{
    OWSAssertDebug(SSKEnvironment.shared.networkManager);

    return SSKEnvironment.shared.networkManager;
}

- (id<OWSUDManager>)udManager
{
    OWSAssertDebug(SSKEnvironment.shared.udManager);

    return SSKEnvironment.shared.udManager;
}

- (TSAccountManager *)tsAccountManager
{
    return TSAccountManager.sharedInstance;
}

- (OWSIdentityManager *)identityManager
{
    return SSKEnvironment.shared.identityManager;
}

- (SSKSessionStore *)sessionStore
{
    return SSKEnvironment.shared.sessionStore;
}

- (SSKPreKeyStore *)preKeyStore
{
    return SSKEnvironment.shared.preKeyStore;
}

- (SSKSignedPreKeyStore *)signedPreKeyStore
{
    return SSKEnvironment.shared.signedPreKeyStore;
}

- (SDSDatabaseStorage *)databaseStorage
{
    return SDSDatabaseStorage.shared;
}

+ (SDSDatabaseStorage *)databaseStorage
{
    return SDSDatabaseStorage.shared;
}

#pragma mark -

- (NSOperationQueue *)sendingQueueForMessage:(TSOutgoingMessage *)message
{
    OWSAssertDebug(message);
    OWSAssertDebug(message.uniqueThreadId);

    NSString *kDefaultQueueKey = @"kDefaultQueueKey";
    NSString *queueKey = message.uniqueThreadId ?: kDefaultQueueKey;
    OWSAssertDebug(queueKey.length > 0);

    if ([kDefaultQueueKey isEqualToString:queueKey]) {
        // when do we get here?
        OWSLogDebug(@"using default message queue");
    }

    @synchronized(self) {
        NSOperationQueue *sendingQueue = self.sendingQueueMap[queueKey];

        if (!sendingQueue) {
            sendingQueue = [NSOperationQueue new];
            sendingQueue.qualityOfService = NSOperationQualityOfServiceUserInitiated;
            sendingQueue.maxConcurrentOperationCount = 1;
            sendingQueue.name = [NSString stringWithFormat:@"%@:%@", self.logTag, queueKey];
            self.sendingQueueMap[queueKey] = sendingQueue;
        }

        return sendingQueue;
    }
}

+ (NSOperationQueue *)globalSendingQueue
{
    static dispatch_once_t onceToken;
    static NSOperationQueue *operationQueue;

    dispatch_once(&onceToken, ^{
        operationQueue = [NSOperationQueue new];
        operationQueue.qualityOfService = NSOperationQualityOfServiceUserInitiated;
        operationQueue.name = @"MessageSender.global";
        operationQueue.maxConcurrentOperationCount = 5;
    });
    return operationQueue;
}

- (void)sendMessage:(OutgoingMessagePreparer *)outgoingMessagePreparer
            success:(void (^)(void))successHandler
            failure:(void (^)(NSError *error))failureHandler
{
    OWSAssertDebug([outgoingMessagePreparer isKindOfClass:[OutgoingMessagePreparer class]]);

    dispatch_async(dispatch_get_global_queue(DISPATCH_QUEUE_PRIORITY_DEFAULT, 0), ^{
        __block TSOutgoingMessage *message;
        if (outgoingMessagePreparer.canBePreparedWithoutTransaction) {
            message = [outgoingMessagePreparer prepareMessageWithoutTransaction];
        } else {
            __block NSError *error;
<<<<<<< HEAD
            DatabaseStorageWrite(self.databaseStorage, ^(SDSAnyWriteTransaction *transaction) {
=======
            [self.databaseStorage writeWithBlock:^(SDSAnyWriteTransaction *transaction) {
>>>>>>> 99c8ece1
                message = [outgoingMessagePreparer prepareMessageWithTransaction:transaction error:&error];
                if (error != nil) {
                    return;
                }
<<<<<<< HEAD
            });
=======
            }];
>>>>>>> 99c8ece1
            if (error != nil) {
                dispatch_async(dispatch_get_global_queue(DISPATCH_QUEUE_PRIORITY_DEFAULT, 0), ^{
                    failureHandler(error);
                });
                return;
            }
        }

        OWSAssertDebug(message);
        if (message.body.length > 0) {
            OWSAssertDebug(
                [message.body lengthOfBytesUsingEncoding:NSUTF8StringEncoding] <= kOversizeTextMessageSizeThreshold);
        }

        OWSSendMessageOperation *sendMessageOperation =
            [[OWSSendMessageOperation alloc] initWithMessage:message
                                               messageSender:self
                                                     success:successHandler
                                                     failure:failureHandler];

        OWSAssertDebug(outgoingMessagePreparer.savedAttachmentIds != nil);
        for (NSString *attachmentId in outgoingMessagePreparer.savedAttachmentIds) {
            OWSUploadOperation *uploadAttachmentOperation =
                [[OWSUploadOperation alloc] initWithAttachmentId:attachmentId];
            [sendMessageOperation addDependency:uploadAttachmentOperation];
            [OWSUploadOperation.uploadQueue addOperation:uploadAttachmentOperation];
        }

        NSOperationQueue *sendingQueue = [self sendingQueueForMessage:message];
        NSOperationQueue *globalSendingQueue = OWSMessageSender.globalSendingQueue;

        // We use two "global" operations and the globalSendingQueue
        // to limit how many message sends are in flight at once globally.
        //
        // One global operation runs _before_ sendMessageOperation and
        // ensures that it will not begin while more than N messages
        // sends are in flight at a time.
        //
        // One global operation runs _after_ sendMessageOperation and
        // ensures that subsequent message sends will block behind the
        // message send which are currently enqueuing.
        NSOperation *globalBeforeOperation = [NSOperation new];
        [sendMessageOperation addDependency:globalBeforeOperation];
        NSOperation *globalAfterOperation = [NSOperation new];
        [globalAfterOperation addDependency:sendMessageOperation];

        @synchronized(self) {
            [globalSendingQueue addOperation:globalBeforeOperation];
            [sendingQueue addOperation:sendMessageOperation];
            [globalSendingQueue addOperation:globalAfterOperation];
        }
    });
}

- (void)sendTemporaryAttachment:(id<DataSource>)dataSource
                    contentType:(NSString *)contentType
                      inMessage:(TSOutgoingMessage *)message
                        success:(void (^)(void))successHandler
                        failure:(void (^)(NSError *error))failureHandler
{
    OWSAssertDebug(dataSource);

    void (^successWithDeleteHandler)(void) = ^() {
        successHandler();

        OWSLogDebug(@"Removing successful temporary attachment message with attachment ids: %@", message.attachmentIds);

        DatabaseStorageWrite(self.databaseStorage, ^(SDSAnyWriteTransaction *transaction) {
            [message anyRemoveWithTransaction:transaction];
            [message removeTemporaryAttachmentsWithTransaction:transaction];
        });
    };

    void (^failureWithDeleteHandler)(NSError *error) = ^(NSError *error) {
        failureHandler(error);

        OWSLogDebug(@"Removing failed temporary attachment message with attachment ids: %@", message.attachmentIds);

        DatabaseStorageWrite(self.databaseStorage, ^(SDSAnyWriteTransaction *transaction) {
            [message anyRemoveWithTransaction:transaction];
            [message removeTemporaryAttachmentsWithTransaction:transaction];
        });
    };

    [self sendAttachment:dataSource
             contentType:contentType
          sourceFilename:nil
          albumMessageId:nil
               inMessage:message
                 success:successWithDeleteHandler
                 failure:failureWithDeleteHandler];
}

- (void)sendAttachment:(id<DataSource>)dataSource
           contentType:(NSString *)contentType
        sourceFilename:(nullable NSString *)sourceFilename
        albumMessageId:(nullable NSString *)albumMessageId
             inMessage:(TSOutgoingMessage *)message
               success:(void (^)(void))success
               failure:(void (^)(NSError *error))failure
{
    OWSAssertDebug(dataSource);

    OWSOutgoingAttachmentInfo *attachmentInfo = [[OWSOutgoingAttachmentInfo alloc] initWithDataSource:dataSource
                                                                                          contentType:contentType
                                                                                       sourceFilename:sourceFilename
                                                                                              caption:nil
                                                                                       albumMessageId:albumMessageId];
    [self sendUnpreparedAttachments:@[
        attachmentInfo,
    ]
                          inMessage:message
                            success:success
                            failure:failure];
}

- (void)sendUnpreparedAttachments:(NSArray<OWSOutgoingAttachmentInfo *> *)attachmentInfos
                        inMessage:(TSOutgoingMessage *)message
                          success:(void (^)(void))success
                          failure:(void (^)(NSError *error))failure
{
    OWSAssertDebug(attachmentInfos.count > 0);
    OutgoingMessagePreparer *outgoingMessagePreparer = [[OutgoingMessagePreparer alloc] init:message
                                                                      unsavedAttachmentInfos:attachmentInfos];
    [self sendMessage:outgoingMessagePreparer success:success failure:failure];
}

- (void)sendMessageToService:(TSOutgoingMessage *)message
                     success:(void (^)(void))success
                     failure:(RetryableFailureHandler)failure
{
    OWSAssertDebug(!NSThread.isMainThread);

    [self.udManager ensureSenderCertificateWithCertificateExpirationPolicy:OWSUDCertificateExpirationPolicyPermissive
        success:^(SMKSenderCertificate *senderCertificate) {
            dispatch_async(dispatch_get_global_queue(DISPATCH_QUEUE_PRIORITY_DEFAULT, 0), ^{
                [self sendMessageToService:message senderCertificate:senderCertificate success:success failure:failure];
            });
        }
        failure:^(NSError *error) {
            OWSLogError(@"Could not obtain UD sender certificate: %@", error);

            if (IsNetworkConnectivityFailure(error)) {
                return failure(error);
            } else {
                // Proceed using non-UD message sends.
                dispatch_async(dispatch_get_global_queue(DISPATCH_QUEUE_PRIORITY_DEFAULT, 0), ^{
                    [self sendMessageToService:message senderCertificate:nil success:success failure:failure];
                });
            }
        }];
}

- (nullable NSArray<SignalServiceAddress *> *)unsentRecipientsForMessage:(TSOutgoingMessage *)message
                                                                  thread:(TSThread *)thread
                                                                   error:(NSError **)errorHandle
{
    OWSAssertDebug(!NSThread.isMainThread);
    OWSAssertDebug(message);
    OWSAssertDebug(thread);
    OWSAssertDebug(errorHandle);

    NSMutableSet<SignalServiceAddress *> *recipientAddresses = [NSMutableSet new];
    if ([message isKindOfClass:[OWSOutgoingSyncMessage class]]) {
        [recipientAddresses addObject:self.tsAccountManager.localAddress];
    } else if (thread.isGroupThread) {
        TSGroupThread *groupThread = (TSGroupThread *)thread;

        // Send to the intersection of:
        //
        // * "sending" recipients of the message.
        // * members of the group.
        //
        // I.e. try to send a message IFF:
        //
        // * The recipient was in the group when the message was first tried to be sent.
        // * The recipient is still in the group.
        // * The recipient is in the "sending" state.

        [recipientAddresses addObjectsFromArray:message.sendingRecipientAddresses];

        // Only send to members in the latest known group member list...
        NSMutableSet<SignalServiceAddress *> *currentThreadRecipients = [NSMutableSet new];
        [currentThreadRecipients addObjectsFromArray:groupThread.groupModel.groupMembers];
        if ([GroupManager shouldMessageHaveAdditionalRecipients:message groupThread:groupThread]) {
            // ...or latest known list of "additional recipients".
            NSSet<SignalServiceAddress *> *additionalRecipients = groupThread.groupModel.groupMembership.pendingMembers;
            [currentThreadRecipients unionSet:additionalRecipients];
        }
        [recipientAddresses intersectSet:currentThreadRecipients];

        if ([recipientAddresses containsObject:self.tsAccountManager.localAddress]) {
            OWSFailDebug(@"Message send recipients should not include self.");
        }
    } else if ([thread isKindOfClass:[TSContactThread class]]) {
        TSContactThread *contactThread = (TSContactThread *)thread;
        SignalServiceAddress *recipientAddress = contactThread.contactAddress;

        // Treat 1:1 sends to blocked contacts as failures.
        // If we block a user, don't send 1:1 messages to them. The UI
        // should prevent this from occurring, but in some edge cases
        // you might, for example, have a pending outgoing message when
        // you block them.
        OWSAssertDebug(recipientAddress);
        if ([self.blockingManager isAddressBlocked:recipientAddress]) {
            OWSLogInfo(@"skipping 1:1 send to blocked contact: %@", recipientAddress);
            NSError *error = OWSErrorMakeMessageSendFailedDueToBlockListError();
            [error setIsRetryable:NO];
            *errorHandle = error;
            return nil;
        }

        [recipientAddresses addObject:recipientAddress];

        if ([recipientAddresses containsObject:self.tsAccountManager.localAddress]) {
            OWSFailDebug(@"Message send recipients should not include self.");
        }
    } else {
        // Neither a group nor contact thread? This should never happen.
        OWSFailDebug(@"Unknown message type: %@", [message class]);
        NSError *error = OWSErrorMakeFailedToSendOutgoingMessageError();
        [error setIsRetryable:NO];
        *errorHandle = error;
        return nil;
    }

    [recipientAddresses minusSet:self.blockingManager.blockedAddresses];
    return recipientAddresses.allObjects;
}

- (NSArray<SignalRecipient *> *)recipientsForAddresses:(NSArray<SignalServiceAddress *> *)addresses
{
    OWSAssertDebug(!NSThread.isMainThread);
    OWSAssertDebug(addresses.count > 0);

    NSMutableArray<SignalRecipient *> *recipients = [NSMutableArray new];
    [self.databaseStorage readWithBlock:^(SDSAnyReadTransaction *transaction) {
        for (SignalServiceAddress *address in addresses) {
            SignalRecipient *recipient = [SignalRecipient getOrBuildUnsavedRecipientForAddress:address
                                                                                   transaction:transaction];
            [recipients addObject:recipient];
        }
    }];
    return [recipients copy];
}

- (AnyPromise *)unlockPreKeyUpdateFailuresPromise
{
    OWSAssertDebug(!NSThread.isMainThread);

    if (![TSPreKeyManager isAppLockedDueToPreKeyUpdateFailures]) {
        return [AnyPromise promiseWithValue:@(1)];
    }

    OWSLogInfo(@"Trying to unlock prekey update.");

    return [AnyPromise promiseWithResolverBlock:^(PMKResolver resolve) {
        dispatch_async(dispatch_get_global_queue(DISPATCH_QUEUE_PRIORITY_DEFAULT, 0), ^{
            OWSProdError([OWSAnalyticsEvents messageSendErrorFailedDueToPrekeyUpdateFailures]);

            // Retry prekey update every time user tries to send a message while app
            // is disabled due to prekey update failures.
            //
            // Only try to update the signed prekey; updating it is sufficient to
            // re-enable message sending.
            [TSPreKeyManager
                rotateSignedPreKeyWithSuccess:^{
                    OWSLogInfo(@"New prekeys registered with server.");
                    resolve(@(1));
                }
                failure:^(NSError *error) {
                    OWSLogWarn(@"Failed to update prekeys with the server: %@", error);
                    resolve(error);
                }];
        });
    }];
}

- (AnyPromise *)sendPromiseForRecipients:(NSArray<SignalRecipient *> *)recipients
                                 message:(TSOutgoingMessage *)message
                                  thread:(TSThread *)thread
                       senderCertificate:(nullable SMKSenderCertificate *)senderCertificate
                              sendErrors:(NSMutableArray<NSError *> *)sendErrors
{
    OWSAssertDebug(!NSThread.isMainThread);
    OWSAssertDebug(recipients.count > 0);
    OWSAssertDebug(message);
    OWSAssertDebug(thread);
    OWSAssertDebug(sendErrors);

    NSMutableArray<AnyPromise *> *sendPromises = [NSMutableArray array];

    // If necessary, gather "ud sending access" using a single write transaction.
    NSMutableDictionary<SignalServiceAddress *, OWSUDSendingAccess *> *sendingAccessMap = [NSMutableDictionary new];
    if (senderCertificate != nil) {
        [self.databaseStorage writeWithBlock:^(SDSAnyWriteTransaction *transaction) {
            for (SignalRecipient *recipient in recipients) {
                if (!recipient.address.isLocalAddress) {
                    sendingAccessMap[recipient.address] = [self.udManager udSendingAccessForAddress:recipient.address
                                                                                  requireSyncAccess:YES
                                                                                  senderCertificate:senderCertificate
                                                                                        transaction:transaction];
                }
            }
        }];
    }

    for (SignalRecipient *recipient in recipients) {
        // Use chained promises to make the code more readable.
<<<<<<< HEAD
        AnyPromise *sendPromise = [AnyPromise promiseWithResolverBlock:^(PMKResolver resolve) {
            __block OWSUDSendingAccess *_Nullable udSendingAccess;
            if (senderCertificate != nil && !recipient.address.isLocalAddress) {
                DatabaseStorageWrite(self.databaseStorage, ^(SDSAnyWriteTransaction *transaction) {
                    udSendingAccess = [self.udManager udSendingAccessForAddress:recipient.address
                                                              requireSyncAccess:YES
                                                              senderCertificate:senderCertificate
                                                                    transaction:transaction];
                });
            }
=======
>>>>>>> 99c8ece1

        AnyPromise *sendPromise = [AnyPromise promiseWithResolverBlock:^(PMKResolver resolve) {
            dispatch_async(dispatch_get_global_queue(DISPATCH_QUEUE_PRIORITY_DEFAULT, 0), ^{
                OWSUDSendingAccess *_Nullable udSendingAccess = sendingAccessMap[recipient.address];
                OWSMessageSend *messageSend = [[OWSMessageSend alloc] initWithMessage:message
                    thread:thread
                    recipient:recipient
                    udSendingAccess:udSendingAccess
                    localAddress:self.tsAccountManager.localAddress
                    success:^{
                        // The value doesn't matter, we just need any non-NSError value.
                        resolve(@(1));
                    }
                    failure:^(NSError *error) {
                        @synchronized(sendErrors) {
                            [sendErrors addObject:error];
                        }
                        resolve(error);
                    }];
                [self sendMessageToRecipient:messageSend];
            });
        }];
        [sendPromises addObject:sendPromise];
    }

    // We use PMKJoin(), not PMKWhen(), because we don't want the
    // completion promise to execute until _all_ send promises
    // have either succeeded or failed. PMKWhen() executes as
    // soon as any of its input promises fail.
    return PMKJoin(sendPromises);
}

- (void)sendMessageToService:(TSOutgoingMessage *)message
           senderCertificate:(nullable SMKSenderCertificate *)senderCertificate
                     success:(void (^)(void))successHandlerParam
                     failure:(RetryableFailureHandler)failureHandlerParam
{
    OWSAssertDebug(!NSThread.isMainThread);

    void (^successHandler)(void) = ^() {
        [self handleMessageSentLocally:message
            success:^{
                successHandlerParam();
            }
            failure:^(NSError *error) {
                OWSLogError(
                    @"Error sending sync message for message: %@ timestamp: %llu", message.class, message.timestamp);

                failureHandlerParam(error);
            }];
    };
    void (^failureHandler)(NSError *) = ^(NSError *error) {
        if (message.wasSentToAnyRecipient) {
            [self handleMessageSentLocally:message
                success:^{
                    failureHandlerParam(error);
                }
                failure:^(NSError *syncError) {
                    OWSLogError(@"Error sending sync message for message: %@ timestamp: %llu, %@",
                        message.class,
                        message.timestamp,
                        syncError);

                    // Discard the "sync message" error in favor of the
                    // original error.
                    failureHandlerParam(error);
                }];
            return;
        }
        failureHandlerParam(error);
    };

    // This should not be nil, even for legacy queued messages.
    TSThread *_Nullable thread = [self threadForMessageWithSneakyTransaction:message];
    OWSAssertDebug(thread != nil);

    if (!thread) {
        OWSFailDebug(@"Missing thread.");

        // This thread has been deleted since the message was enqueued.
        NSError *error = OWSErrorWithCodeDescription(OWSErrorCodeMessageSendNoValidRecipients,
            NSLocalizedString(@"ERROR_DESCRIPTION_NO_VALID_RECIPIENTS",
                @"Error indicating that an outgoing message had no valid recipients."));
        [error setIsRetryable:NO];
        return failureHandler(error);
    }

    TSContactThread *_Nullable contactThread;
    if ([thread isKindOfClass:[TSContactThread class]]) {
        contactThread = (TSContactThread *)thread;
    }

    // In the "self-send" aka "Note to Self" special case, we only
    // need to send a sync message with a delivery receipt.
    BOOL isSyncMessage = [message isKindOfClass:[OWSOutgoingSyncMessage class]];
    if (contactThread && contactThread.contactAddress.isLocalAddress && !isSyncMessage) {
        // Send to self.
        OWSAssertDebug(message.recipientAddresses.count == 1);
        // Don't mark self-sent messages as read (or sent) until the sync transcript is sent.
        successHandler();
        return;
    }

    NSError *error;
    NSArray<SignalServiceAddress *> *_Nullable recipientAddresses = [self unsentRecipientsForMessage:message
                                                                                              thread:thread
                                                                                               error:&error];
    if (error || !recipientAddresses) {
        error = SSKEnsureError(
            error, OWSErrorCodeMessageSendNoValidRecipients, @"Could not build recipients list for message.");
        [error setIsRetryable:NO];
        return failureHandler(error);
    }

    // Mark skipped recipients as such.  We skip because:
    //
    // * Recipient is no longer in the group.
    // * Recipient is blocked.
    //
    // Elsewhere, we skip recipient if their Signal account has been deactivated.
    NSMutableSet<SignalServiceAddress *> *obsoleteRecipientAddresses =
        [NSMutableSet setWithArray:message.sendingRecipientAddresses];
    [obsoleteRecipientAddresses minusSet:[NSSet setWithArray:recipientAddresses]];
    if (obsoleteRecipientAddresses.count > 0) {
        DatabaseStorageWrite(self.databaseStorage, ^(SDSAnyWriteTransaction *transaction) {
            for (SignalServiceAddress *obsoleteAddress in obsoleteRecipientAddresses) {
                // Mark this recipient as "skipped".
                [message updateWithSkippedRecipient:obsoleteAddress transaction:transaction];
            }
        });
    }

    if (recipientAddresses.count < 1) {
        // All recipients are already sent or can be skipped.
        successHandler();
        return;
    }

    NSArray<SignalRecipient *> *recipients = [self recipientsForAddresses:recipientAddresses];

    BOOL isGroupSend = thread.isGroupThread;
    NSMutableArray<NSError *> *sendErrors = [NSMutableArray array];

    [self unlockPreKeyUpdateFailuresPromise]
        .thenInBackground(^(id value) {
            return [self sendPromiseForRecipients:recipients
                                          message:message
                                           thread:thread
                                senderCertificate:senderCertificate
                                       sendErrors:sendErrors];
        })
        .thenInBackground(^(id value) {
            successHandler();
        })
        .catchInBackground(^(id failure) {
            NSError *firstRetryableError = nil;
            NSError *firstNonRetryableError = nil;

            NSArray<NSError *> *sendErrorsCopy;
            @synchronized(sendErrors) {
                sendErrorsCopy = [sendErrors copy];
            }

            for (NSError *error in sendErrorsCopy) {
                // Some errors should be ignored when sending messages
                // to groups.  See discussion on
                // NSError (OWSMessageSender) category.
                if (isGroupSend && [error shouldBeIgnoredForGroups]) {
                    continue;
                }

                // Some errors should never be retried, in order to avoid
                // hitting rate limits, for example.  Unfortunately, since
                // group send retry is all-or-nothing, we need to fail
                // immediately even if some of the other recipients had
                // retryable errors.
                if ([error isFatal]) {
                    failureHandler(error);
                    return;
                }

                if ([error isRetryable] && !firstRetryableError) {
                    firstRetryableError = error;
                } else if (![error isRetryable] && !firstNonRetryableError) {
                    firstNonRetryableError = error;
                }
            }

            // If any of the send errors are retryable, we want to retry.
            // Therefore, prefer to propagate a retryable error.
            if (firstRetryableError) {
                return failureHandler(firstRetryableError);
            } else if (firstNonRetryableError) {
                return failureHandler(firstNonRetryableError);
            } else {
                // If we only received errors that we should ignore,
                // consider this send a success, unless the message could
                // not be sent to any recipient.
                if (message.sentRecipientsCount == 0) {
                    NSError *error = OWSErrorWithCodeDescription(OWSErrorCodeMessageSendNoValidRecipients,
                        NSLocalizedString(@"ERROR_DESCRIPTION_NO_VALID_RECIPIENTS",
                            @"Error indicating that an outgoing message had no valid recipients."));
                    [error setIsRetryable:NO];
                    failureHandler(error);
                } else {
                    successHandler();
                }
            }
        });
}

- (nullable TSThread *)threadForMessageWithSneakyTransaction:(TSMessage *)message
{
<<<<<<< HEAD
=======
    OWSAssertDebug(!NSThread.isMainThread);

>>>>>>> 99c8ece1
    // Try to avoid opening a write transaction.
    __block TSThread *_Nullable thread = nil;
    [self.databaseStorage readWithBlock:^(SDSAnyReadTransaction *transaction) {
        thread = [message threadWithTransaction:transaction];
<<<<<<< HEAD
=======
    }];
    if (thread != nil) {
        return thread;
    }

    [self.databaseStorage writeWithBlock:^(SDSAnyWriteTransaction *transaction) {
        thread = [self threadForMessage:message transaction:transaction];
>>>>>>> 99c8ece1
    }];
    if (thread != nil) {
        return thread;
    }

    DatabaseStorageWrite(self.databaseStorage, ^(SDSAnyWriteTransaction *transaction) {
        thread = [self threadForMessage:message transaction:transaction];
    });
    return thread;
}

- (nullable TSThread *)threadForMessage:(TSMessage *)message transaction:(SDSAnyWriteTransaction *)transaction
{
    OWSAssertDebug(!NSThread.isMainThread);

    TSThread *_Nullable thread = [message threadWithTransaction:transaction];
    //    OWSAssertDebug(thread != nil);

    // For some legacy sync messages, thread may be nil.
    // In this case, we should try to use the "local" thread.
    BOOL isSyncMessage = [message isKindOfClass:[OWSOutgoingSyncMessage class]];
    if (thread == nil && isSyncMessage) {
        thread = [TSAccountManager getOrCreateLocalThreadWithTransaction:transaction];
        if (thread == nil) {
            OWSFailDebug(@"Could not restore thread for sync message.");
        } else {
            OWSLogInfo(@"Thread restored for sync message.");
        }
    }
    return thread;
}

- (void)unregisteredRecipient:(SignalRecipient *)recipient
                      message:(TSOutgoingMessage *)message
                       thread:(TSThread *)thread
{
<<<<<<< HEAD
    DatabaseStorageWrite(self.databaseStorage, ^(SDSAnyWriteTransaction *transaction) {
=======
    OWSAssertDebug(!NSThread.isMainThread);

    [self.databaseStorage writeWithBlock:^(SDSAnyWriteTransaction *transaction) {
>>>>>>> 99c8ece1
        if (thread.isGroupThread) {
            // Mark as "skipped" group members who no longer have signal accounts.
            [message updateWithSkippedRecipient:recipient.address transaction:transaction];
        }

        if (![SignalRecipient isRegisteredRecipient:recipient.address transaction:transaction]) {
            return;
        }

        [SignalRecipient markRecipientAsUnregistered:recipient.address transaction:transaction];

        [[TSInfoMessage userNotRegisteredMessageInThread:thread
                                                 address:recipient.address] anyInsertWithTransaction:transaction];

        // TODO: Should we deleteAllSessionsForContact here?
        //       If so, we'll need to avoid doing a prekey fetch every
        //       time we try to send a message to an unregistered user.
    });
}

- (nullable NSArray<NSDictionary *> *)deviceMessagesForMessageSend:(OWSMessageSend *)messageSend
                                                             error:(NSError **)errorHandle
{
    OWSAssertDebug(!NSThread.isMainThread);
    OWSAssertDebug(messageSend);
    OWSAssertDebug(errorHandle);

    SignalRecipient *recipient = messageSend.recipient;

    NSArray<NSDictionary *> *deviceMessages;
    @try {
        deviceMessages = [self throws_deviceMessagesForMessageSend:messageSend];
    } @catch (NSException *exception) {
        if ([exception.name isEqualToString:NoSessionForTransientMessageException]) {
            // When users re-register, we don't want transient messages (like typing
            // indicators) to cause users to hit the prekey fetch rate limit.  So
            // we silently discard these message if there is no pre-existing session
            // for the recipient.
            NSError *error = OWSErrorWithCodeDescription(
                OWSErrorCodeNoSessionForTransientMessage, @"No session for transient message.");
            [error setIsRetryable:NO];
            [error setIsFatal:YES];
            *errorHandle = error;
            return nil;
        } else if ([exception.name isEqualToString:UntrustedIdentityKeyException]) {
            // This *can* happen under normal usage, but it should happen relatively rarely.
            // We expect it to happen whenever Bob reinstalls, and Alice messages Bob before
            // she can pull down his latest identity.
            // If it's happening a lot, we should rethink our profile fetching strategy.
            OWSProdInfo([OWSAnalyticsEvents messageSendErrorFailedDueToUntrustedKey]);

            NSString *localizedErrorDescriptionFormat
                = NSLocalizedString(@"FAILED_SENDING_BECAUSE_UNTRUSTED_IDENTITY_KEY",
                    @"action sheet header when re-sending message which failed because of untrusted identity keys");

            NSString *localizedErrorDescription =
                [NSString stringWithFormat:localizedErrorDescriptionFormat,
                          [self.contactsManager displayNameForAddress:recipient.address]];
            NSError *error = OWSErrorMakeUntrustedIdentityError(localizedErrorDescription, recipient.address);

            // Key will continue to be unaccepted, so no need to retry. It'll only cause us to hit the Pre-Key request
            // rate limit
            [error setIsRetryable:NO];
            // Avoid the "Too many failures with this contact" error rate limiting.
            [error setIsFatal:YES];
            *errorHandle = error;

            PreKeyBundle *_Nullable newKeyBundle = exception.userInfo[TSInvalidPreKeyBundleKey];
            if (newKeyBundle == nil) {
                OWSProdFail([OWSAnalyticsEvents messageSenderErrorMissingNewPreKeyBundle]);
                return nil;
            }

            if (![newKeyBundle isKindOfClass:[PreKeyBundle class]]) {
                OWSProdFail([OWSAnalyticsEvents messageSenderErrorUnexpectedKeyBundle]);
                return nil;
            }

            NSData *newIdentityKeyWithVersion = newKeyBundle.identityKey;

            if (![newIdentityKeyWithVersion isKindOfClass:[NSData class]]) {
                OWSProdFail([OWSAnalyticsEvents messageSenderErrorInvalidIdentityKeyType]);
                return nil;
            }

            // TODO migrate to storing the full 33 byte representation of the identity key.
            if (newIdentityKeyWithVersion.length != kIdentityKeyLength) {
                OWSProdFail([OWSAnalyticsEvents messageSenderErrorInvalidIdentityKeyLength]);
                return nil;
            }

            NSData *newIdentityKey = [newIdentityKeyWithVersion throws_removeKeyType];
            [self.identityManager saveRemoteIdentity:newIdentityKey address:recipient.address];

            return nil;
        }

        if ([exception.name isEqualToString:OWSMessageSenderRateLimitedException]) {
            NSError *error = OWSErrorWithCodeDescription(OWSErrorCodeSignalServiceRateLimited,
                NSLocalizedString(@"FAILED_SENDING_BECAUSE_RATE_LIMIT",
                    @"action sheet header when re-sending message which failed because of too many attempts"));
            // We're already rate-limited. No need to exacerbate the problem.
            [error setIsRetryable:NO];
            // Avoid exacerbating the rate limiting.
            [error setIsFatal:YES];
            *errorHandle = error;
            return nil;
        }

        OWSLogWarn(@"Could not build device messages: %@", exception);
        NSError *error = OWSErrorMakeFailedToSendOutgoingMessageError();
        [error setIsRetryable:YES];
        *errorHandle = error;
        return nil;
    }

    return deviceMessages;
}

- (void)sendMessageToRecipient:(OWSMessageSend *)messageSend
{
    OWSAssertDebug(!NSThread.isMainThread);
    OWSAssertDebug(messageSend);
    OWSAssertDebug(messageSend.thread);

    TSOutgoingMessage *message = messageSend.message;
    SignalRecipient *recipient = messageSend.recipient;

    OWSLogInfo(@"attempting to send message: %@, timestamp: %llu, recipient: %@",
        message.class,
        message.timestamp,
        recipient.address);

    if (messageSend.remainingAttempts <= 0) {
        // We should always fail with a specific error.
        OWSProdFail([OWSAnalyticsEvents messageSenderErrorGenericSendFailure]);

        NSError *error = OWSErrorMakeFailedToSendOutgoingMessageError();
        [error setIsRetryable:YES];
        return messageSend.failure(error);
    }

    // Consume an attempt.
    messageSend.remainingAttempts = messageSend.remainingAttempts - 1;

    // We need to disable UD for sync messages before we build the device messages,
    // since we don't want to build a device message for the local device in the
    // non-UD auth case.
    if ([message isKindOfClass:[OWSOutgoingSyncMessage class]]
        && ![message isKindOfClass:[OWSOutgoingSentMessageTranscript class]]) {
        [messageSend disableUD];
    }

    NSError *deviceMessagesError;
    NSArray<NSDictionary *> *_Nullable deviceMessages = [self deviceMessagesForMessageSend:messageSend
                                                                                     error:&deviceMessagesError];
    if (deviceMessagesError || !deviceMessages) {
        OWSAssertDebug(deviceMessagesError);
        return messageSend.failure(deviceMessagesError);
    }

    if (messageSend.isLocalAddress) {
        OWSAssertDebug([message isKindOfClass:[OWSOutgoingSyncMessage class]]);
        // Messages sent to the "local number" should be sync messages.
        //
        // We can skip sending sync messages if we know that we have no linked
        // devices. However, we need to be sure to handle the case where the
        // linked device list has just changed.
        //
        // The linked device list is reflected in two separate pieces of state:
        //
        // * OWSDevice's state is updated when you link or unlink a device.
        // * SignalRecipient's state is updated by 409 "Mismatched devices"
        //   responses from the service.
        //
        // If _both_ of these pieces of state agree that there are no linked
        // devices, then can safely skip sending sync message.
        //
        // NOTE: Sync messages sent via UD include the local device.

        __block BOOL mayHaveLinkedDevices;
        [self.databaseStorage readWithBlock:^(SDSAnyReadTransaction *transaction) {
            mayHaveLinkedDevices = [OWSDeviceManager.sharedManager mayHaveLinkedDevicesWithTransaction:transaction];
        }];

        BOOL hasDeviceMessages = NO;
        for (NSDictionary<NSString *, id> *deviceMessage in deviceMessages) {
            NSString *_Nullable destination = deviceMessage[@"destination"];
            if (!destination) {
                OWSFailDebug(@"Sync device message missing destination: %@", deviceMessage);
                continue;
            }

            SignalServiceAddress *destinationAddress;
            if ([[NSUUID alloc] initWithUUIDString:destination]) {
                destinationAddress = [[SignalServiceAddress alloc] initWithUuidString:destination];
            } else {
                destinationAddress = [[SignalServiceAddress alloc] initWithPhoneNumber:destination];
            }

            NSNumber *_Nullable destinationDeviceId = deviceMessage[@"destinationDeviceId"];
            if (!destinationDeviceId) {
                OWSFailDebug(@"Sync device message missing destination device id: %@", deviceMessage);
                continue;
            }
            if (destinationDeviceId.intValue != self.tsAccountManager.storedDeviceId) {
                hasDeviceMessages = YES;
                break;
            }
        }

        OWSLogInfo(@"mayHaveLinkedDevices: %d, hasDeviceMessages: %d", mayHaveLinkedDevices, hasDeviceMessages);

        if (!mayHaveLinkedDevices && !hasDeviceMessages) {
            OWSLogInfo(@"Ignoring sync message without secondary devices: %@", [message class]);
            OWSAssertDebug([message isKindOfClass:[OWSOutgoingSyncMessage class]]);

            dispatch_async(dispatch_get_global_queue(DISPATCH_QUEUE_PRIORITY_DEFAULT, 0), ^{
                // This emulates the completion logic of an actual successful send (see below).
                DatabaseStorageWrite(self.databaseStorage, ^(SDSAnyWriteTransaction *transaction) {
                    [message updateWithSkippedRecipient:messageSend.localAddress transaction:transaction];
                });
                messageSend.success();
            });

            return;
        } else if (mayHaveLinkedDevices && !hasDeviceMessages) {
            // We may have just linked a new secondary device which is not yet reflected in
            // the SignalRecipient that corresponds to ourself.  Proceed.  Client should learn
            // of new secondary devices via 409 "Mismatched devices" response.
            OWSLogWarn(@"account has secondary devices, but sync message has no device messages");
        } else if (!mayHaveLinkedDevices && hasDeviceMessages) {
            OWSFailDebug(@"sync message has device messages for unknown secondary devices.");
        }
    } else {
        // This can happen for users who have unregistered.
        // We still want to try sending to them in case they have re-registered.
        if (deviceMessages.count < 1) {
            OWSLogWarn(@"Message send attempt with no device messages.");
        }
    }

    for (NSDictionary *deviceMessage in deviceMessages) {
        NSNumber *_Nullable messageType = deviceMessage[@"type"];
        OWSAssertDebug(messageType);
        BOOL hasValidMessageType;
        if (messageSend.isUDSend) {
            hasValidMessageType = [messageType isEqualToNumber:@(TSUnidentifiedSenderMessageType)];
        } else {
            hasValidMessageType = ([messageType isEqualToNumber:@(TSEncryptedWhisperMessageType)] ||
                [messageType isEqualToNumber:@(TSPreKeyWhisperMessageType)]);
        }

        if (!hasValidMessageType) {
            OWSFailDebug(@"Invalid message type: %@", messageType);
            NSError *error = OWSErrorMakeFailedToSendOutgoingMessageError();
            [error setIsRetryable:NO];
            return messageSend.failure(error);
        }
    }

    if (deviceMessages.count == 0) {
        // This might happen:
        //
        // * The first (after upgrading?) time we send a sync message to our linked devices.
        // * After unlinking all linked devices.
        // * After trying and failing to link a device.
        // * The first time we send a message to a user, if they don't have their
        //   default device.  For example, if they have unregistered
        //   their primary but still have a linked device. Or later, when they re-register.
        //
        // When we're not sure if we have linked devices, we need to try
        // to send self-sync messages even if they have no device messages
        // so that we can learn from the service whether or not there are
        // linked devices that we don't know about.
        OWSLogWarn(@"Sending a message with no device messages.");
    }

    OWSRequestMaker *requestMaker = [[OWSRequestMaker alloc] initWithLabel:@"Message Send"
        requestFactoryBlock:^(SMKUDAccessKey *_Nullable udAccessKey) {
            return [OWSRequestFactory submitMessageRequestWithAddress:recipient.address
                                                             messages:deviceMessages
                                                            timeStamp:message.timestamp
                                                          udAccessKey:udAccessKey];
        }
        udAuthFailureBlock:^{
            // Note the UD auth failure so subsequent retries
            // to this recipient also use basic auth.
            [messageSend setHasUDAuthFailed];
        }
        websocketFailureBlock:^{
            // Note the websocket failure so subsequent retries
            // to this recipient also use REST.
            messageSend.hasWebsocketSendFailed = YES;
        }
        address:recipient.address
        udAccess:messageSend.udSendingAccess.udAccess
        canFailoverUDAuth:NO];
    [requestMaker makeRequestObjc]
        .thenInBackground(^(OWSRequestMakerResult *result) {
            [self messageSendDidSucceed:messageSend
                         deviceMessages:deviceMessages
                            wasSentByUD:result.wasSentByUD
                     wasSentByWebsocket:result.wasSentByWebsocket];
        })
        .catchInBackground(^(NSError *error) {
            NSUInteger statusCode = 0;
            NSData *_Nullable responseData = nil;
            if ([error.domain isEqualToString:@"SignalServiceKit.RequestMakerUDAuthError"]) {
                // Try again.
                OWSLogInfo(@"UD request auth failed; failing over to non-UD request.");
                [error setIsRetryable:YES];
            } else if ([error.domain isEqualToString:TSNetworkManagerErrorDomain]) {
                statusCode = error.code;

                NSError *_Nullable underlyingError = error.userInfo[NSUnderlyingErrorKey];
                if (underlyingError) {
                    responseData = underlyingError.userInfo[AFNetworkingOperationFailingURLResponseDataErrorKey];
                } else {
                    OWSFailDebug(@"Missing underlying error: %@", error);
                }
            } else {
                OWSFailDebug(@"Unexpected error: %@", error);
            }

            [self messageSendDidFail:messageSend
                      deviceMessages:deviceMessages
                          statusCode:statusCode
                               error:error
                        responseData:responseData];
        });
}

- (void)messageSendDidSucceed:(OWSMessageSend *)messageSend
               deviceMessages:(NSArray<NSDictionary *> *)deviceMessages
                  wasSentByUD:(BOOL)wasSentByUD
           wasSentByWebsocket:(BOOL)wasSentByWebsocket
{
    OWSAssertDebug(!NSThread.isMainThread);
    OWSAssertDebug(messageSend);
    OWSAssertDebug(deviceMessages);

    SignalRecipient *recipient = messageSend.recipient;

    OWSLogInfo(@"successfully sent message: %@ timestamp: %llu, wasSentByUD: %d",
        messageSend.message.class,
        messageSend.message.timestamp,
        wasSentByUD);

    if (messageSend.isLocalAddress && deviceMessages.count == 0) {
        OWSLogInfo(@"Sent a message with no device messages; clearing 'mayHaveLinkedDevices'.");
        // In order to avoid skipping necessary sync messages, the default value
        // for mayHaveLinkedDevices is YES.  Once we've successfully sent a
        // sync message with no device messages (e.g. the service has confirmed
        // that we have no linked devices), we can set mayHaveLinkedDevices to NO
        // to avoid unnecessary message sends for sync messages until we learn
        // of a linked device (e.g. through the device linking UI or by receiving
        // a sync message, etc.).
        [OWSDeviceManager.sharedManager clearMayHaveLinkedDevices];
    }

<<<<<<< HEAD
    dispatch_async([OWSDispatch sendingQueue], ^{
        DatabaseStorageWrite(self.databaseStorage, ^(SDSAnyWriteTransaction *transaction) {
            [messageSend.message updateWithSentRecipient:messageSend.recipient.address
                                             wasSentByUD:wasSentByUD
                                             transaction:transaction];

            // If we've just delivered a message to a user, we know they
            // have a valid Signal account.
            [SignalRecipient markRecipientAsRegisteredAndGet:recipient.address transaction:transaction];
        });
=======
    [self.databaseStorage writeWithBlock:^(SDSAnyWriteTransaction *transaction) {
        [messageSend.message updateWithSentRecipient:messageSend.recipient.address
                                         wasSentByUD:wasSentByUD
                                         transaction:transaction];

        // If we've just delivered a message to a user, we know they
        // have a valid Signal account.
        [SignalRecipient markRecipientAsRegisteredAndGet:recipient.address transaction:transaction];
    }];
>>>>>>> 99c8ece1

    messageSend.success();
}

- (void)messageSendDidFail:(OWSMessageSend *)messageSend
            deviceMessages:(NSArray<NSDictionary *> *)deviceMessages
                statusCode:(NSInteger)statusCode
                     error:(NSError *)responseError
              responseData:(nullable NSData *)responseData
{
    OWSAssertDebug(!NSThread.isMainThread);
    OWSAssertDebug(messageSend);
    OWSAssertDebug(messageSend.thread);
    OWSAssertDebug(deviceMessages);
    OWSAssertDebug(responseError);

    TSOutgoingMessage *message = messageSend.message;
    SignalRecipient *recipient = messageSend.recipient;

    OWSLogInfo(@"failed to send message: %@, timestamp: %llu, to recipient: %@",
        message.class,
        message.timestamp,
        recipient.address);

    void (^retrySend)(void) = ^void() {
        dispatch_async(dispatch_get_global_queue(DISPATCH_QUEUE_PRIORITY_DEFAULT, 0), ^{
            if (messageSend.remainingAttempts <= 0) {
                return messageSend.failure(responseError);
            }

            OWSLogDebug(@"Retrying: %@", message.debugDescription);
            [self sendMessageToRecipient:messageSend];
        });
    };

    void (^handle404)(void) = ^{
        OWSLogWarn(@"Unregistered recipient: %@", recipient.address);

        dispatch_async(dispatch_get_global_queue(DISPATCH_QUEUE_PRIORITY_DEFAULT, 0), ^{
            if (![messageSend.message isKindOfClass:[OWSOutgoingSyncMessage class]]) {
                TSThread *thread = messageSend.thread;
                OWSAssertDebug(thread);
                [self unregisteredRecipient:recipient message:message thread:thread];
            }

            NSError *error = OWSErrorMakeNoSuchSignalRecipientError();
            // No need to retry if the recipient is not registered.
            [error setIsRetryable:NO];
            // If one member of a group deletes their account,
            // the group should ignore errors when trying to send
            // messages to this ex-member.
            [error setShouldBeIgnoredForGroups:YES];
            messageSend.failure(error);
        });
    };

    switch (statusCode) {
        case 401: {
            OWSLogWarn(@"Unable to send due to invalid credentials. Did the user's client get de-authed by "
                       @"registering elsewhere?");
            NSError *error = OWSErrorWithCodeDescription(OWSErrorCodeSignalServiceFailure,
                NSLocalizedString(
                    @"ERROR_DESCRIPTION_SENDING_UNAUTHORIZED", @"Error message when attempting to send message"));
            // No need to retry if we've been de-authed.
            [error setIsRetryable:NO];
            return messageSend.failure(error);
        }
        case 404: {
            handle404();
            return;
        }
        case 409: {
            // Mismatched devices
            OWSLogWarn(@"Mismatched devices for recipient: %@ (%zd)", recipient.address, deviceMessages.count);

            NSError *_Nullable error = nil;
            NSDictionary *_Nullable responseJson = nil;
            if (responseData) {
                responseJson = [NSJSONSerialization JSONObjectWithData:responseData options:0 error:&error];
            }
            if (error || !responseJson) {
                OWSProdError([OWSAnalyticsEvents messageSenderErrorCouldNotParseMismatchedDevicesJson]);
                [error setIsRetryable:YES];
                return messageSend.failure(error);
            }

            NSNumber *_Nullable errorCode = responseJson[@"code"];
            if ([@(404) isEqual:errorCode]) {
                // Some 404s are returned as 409.
                handle404();
                return;
            }

            [self handleMismatchedDevicesWithResponseJson:responseJson recipient:recipient completion:retrySend];

            if (messageSend.isLocalAddress) {
                // Don't use websocket; it may have obsolete cached state.
                [messageSend setHasWebsocketSendFailed:YES];
            }

            break;
        }
        case 410: {
            // Stale devices
            OWSLogWarn(@"Stale devices for recipient: %@", recipient.address);

            NSError *_Nullable error = nil;
            NSDictionary *_Nullable responseJson = nil;
            if (responseData) {
                responseJson = [NSJSONSerialization JSONObjectWithData:responseData options:0 error:&error];
            }
            if (error || !responseJson) {
                OWSLogWarn(@"Stale devices but server didn't specify devices in response.");
                NSError *error = OWSErrorMakeUnableToProcessServerResponseError();
                [error setIsRetryable:YES];
                return messageSend.failure(error);
            }

            [self handleStaleDevicesWithResponseJson:responseJson
                                    recipientAddress:recipient.address
                                          completion:retrySend];

            if (messageSend.isLocalAddress) {
                // Don't use websocket; it may have obsolete cached state.
                [messageSend setHasWebsocketSendFailed:YES];
            }

            break;
        }
        default:
            retrySend();
            break;
    }
}

- (void)handleMismatchedDevicesWithResponseJson:(NSDictionary *)responseJson
                                      recipient:(SignalRecipient *)recipient
                                     completion:(void (^)(void))completionHandler
{
    OWSAssertDebug(!NSThread.isMainThread);
    OWSAssertDebug(responseJson);
    OWSAssertDebug(recipient);
    OWSAssertDebug(completionHandler);

    NSArray *extraDevices = responseJson[@"extraDevices"];
    NSArray *missingDevices = responseJson[@"missingDevices"];

    if (missingDevices.count > 0) {
        if (recipient.address.isLocalAddress) {
            [OWSDeviceManager.sharedManager setMayHaveLinkedDevices];
        }
    }

<<<<<<< HEAD
    DatabaseStorageWrite(
        SDSDatabaseStorage.shared, ^(SDSAnyWriteTransaction *transaction) {
            if (extraDevices.count < 1 && missingDevices.count < 1) {
                OWSProdFail([OWSAnalyticsEvents messageSenderErrorNoMissingOrExtraDevices]);
            }

            [recipient updateRegisteredRecipientWithDevicesToAdd:missingDevices
                                                 devicesToRemove:extraDevices
                                                     transaction:transaction];

            if (extraDevices && extraDevices.count > 0) {
                OWSLogInfo(@"Deleting sessions for extra devices: %@", extraDevices);
                for (NSNumber *extraDeviceId in extraDevices) {
                    [self.sessionStore deleteSessionForAddress:recipient.address
                                                      deviceId:extraDeviceId.intValue
                                                   transaction:transaction];
                }
            }

            dispatch_async(dispatch_get_global_queue(DISPATCH_QUEUE_PRIORITY_DEFAULT, 0), ^{
                completionHandler();
            });
        });
=======
    [self.databaseStorage writeWithBlock:^(SDSAnyWriteTransaction *transaction) {
        if (extraDevices.count < 1 && missingDevices.count < 1) {
            OWSProdFail([OWSAnalyticsEvents messageSenderErrorNoMissingOrExtraDevices]);
        }
        [recipient updateRegisteredRecipientWithDevicesToAdd:missingDevices
                                             devicesToRemove:extraDevices
                                                 transaction:transaction];

        if (extraDevices && extraDevices.count > 0) {
            OWSLogInfo(@"Deleting sessions for extra devices: %@", extraDevices);
            for (NSNumber *extraDeviceId in extraDevices) {
                [self.sessionStore deleteSessionForAddress:recipient.address
                                                  deviceId:extraDeviceId.intValue
                                               transaction:transaction];
            }
        }
    }];
    dispatch_async(dispatch_get_global_queue(DISPATCH_QUEUE_PRIORITY_DEFAULT, 0), ^{
        completionHandler();
    });
>>>>>>> 99c8ece1
}

- (void)handleMessageSentLocally:(TSOutgoingMessage *)message
                         success:(void (^)(void))successParam
                         failure:(RetryableFailureHandler)failure
{
    OWSAssertDebug(!NSThread.isMainThread);

    dispatch_block_t success = ^{
        // This should not be nil, even for legacy queued messages.
        TSThread *_Nullable thread = [self threadForMessageWithSneakyTransaction:message];
        OWSAssertDebug(thread != nil);

        TSContactThread *_Nullable contactThread;
        if ([thread isKindOfClass:[TSContactThread class]]) {
            contactThread = (TSContactThread *)thread;
        }

        BOOL isSyncMessage = [message isKindOfClass:[OWSOutgoingSyncMessage class]];
        if (contactThread && contactThread.contactAddress.isLocalAddress && !isSyncMessage) {
            OWSAssertDebug(message.recipientAddresses.count == 1);
            // Don't mark self-sent messages as read (or sent) until the sync transcript is sent.
            DatabaseStorageWrite(self.databaseStorage, ^(SDSAnyWriteTransaction *transaction) {
                for (SignalServiceAddress *sendingAddress in message.sendingRecipientAddresses) {
                    [message updateWithReadRecipient:sendingAddress
                                       readTimestamp:message.timestamp
                                         transaction:transaction];
                }
            });
        }

        successParam();
    };

    if (message.shouldBeSaved) {
        // We don't need to do this work for transient messages.
<<<<<<< HEAD
        DatabaseStorageWrite(self.databaseStorage, ^(SDSAnyWriteTransaction *transaction) {
=======
        [self.databaseStorage writeWithBlock:^(SDSAnyWriteTransaction *transaction) {
>>>>>>> 99c8ece1
            TSInteraction *_Nullable latestCopy = [TSInteraction anyFetchWithUniqueId:message.uniqueId
                                                                          transaction:transaction];
            if (![latestCopy isKindOfClass:[TSOutgoingMessage class]]) {
                OWSLogWarn(@"Could not update expiration for deleted message.");
                return;
            }
            TSOutgoingMessage *latestMessage = (TSOutgoingMessage *)latestCopy;
            [ViewOnceMessages completeIfNecessaryWithMessage:latestMessage transaction:transaction];
<<<<<<< HEAD
        });
=======
        }];
>>>>>>> 99c8ece1
    }

    if (!message.shouldSyncTranscript) {
        return success();
    }

    BOOL shouldSendTranscript = (SSKFeatureFlags.sendRecipientUpdates || !message.hasSyncedTranscript);
    if (!shouldSendTranscript) {
        return success();
    }

    BOOL isRecipientUpdate = message.hasSyncedTranscript;
    [self sendSyncTranscriptForMessage:message
                     isRecipientUpdate:isRecipientUpdate
                               success:^{
                                   DatabaseStorageWrite(self.databaseStorage, ^(SDSAnyWriteTransaction *transaction) {
                                       [message updateWithHasSyncedTranscript:YES transaction:transaction];
                                   });

                                   success();
                               }
                               failure:failure];
}

- (void)sendSyncTranscriptForMessage:(TSOutgoingMessage *)message
                   isRecipientUpdate:(BOOL)isRecipientUpdate
                             success:(void (^)(void))success
                             failure:(RetryableFailureHandler)failure
{
    OWSAssertDebug(!NSThread.isMainThread);

    SignalServiceAddress *localAddress = self.tsAccountManager.localAddress;
    // After sending a message to its "message thread",
    // we send a sync transcript to the "local thread".
    __block TSThread *_Nullable localThread;
    __block TSThread *_Nullable messageThread;
    __block SignalRecipient *recipient;
    DatabaseStorageWrite(self.databaseStorage, ^(SDSAnyWriteTransaction *transaction) {
        localThread = [TSAccountManager getOrCreateLocalThreadWithTransaction:transaction];

        messageThread = [self threadForMessage:message transaction:transaction];

        recipient = [SignalRecipient markRecipientAsRegisteredAndGet:localAddress transaction:transaction];
    });
    if (localThread == nil) {
        return failure(OWSErrorMakeAssertionError(@"Missing local thread"));
    }
    if (messageThread == nil) {
        return failure(OWSErrorMakeAssertionError(@"Missing message thread"));
    }

    OWSOutgoingSentMessageTranscript *sentMessageTranscript =
        [[OWSOutgoingSentMessageTranscript alloc] initWithLocalThread:localThread
                                                        messageThread:messageThread
                                                      outgoingMessage:message
                                                    isRecipientUpdate:isRecipientUpdate];

    OWSMessageSend *messageSend = [[OWSMessageSend alloc] initWithMessage:sentMessageTranscript
        thread:localThread
        recipient:recipient
        udSendingAccess:nil
        localAddress:localAddress
        success:^{
            OWSLogInfo(@"Successfully sent sync transcript.");

            success();
        }
        failure:^(NSError *error) {
            OWSLogInfo(@"Failed to send sync transcript: %@ (isRetryable: %d)", error, [error isRetryable]);

            failure(error);
        }];
    [self sendMessageToRecipient:messageSend];
}

- (NSArray<NSDictionary *> *)throws_deviceMessagesForMessageSend:(OWSMessageSend *)messageSend
{
    OWSAssertDebug(!NSThread.isMainThread);
    OWSAssertDebug(messageSend.message);
    OWSAssertDebug(messageSend.recipient);

    SignalRecipient *recipient = messageSend.recipient;

    NSMutableArray *messagesArray = [NSMutableArray arrayWithCapacity:recipient.devices.count];

    __block NSData *_Nullable plainText;
    [self.databaseStorage readWithBlock:^(SDSAnyReadTransaction *transaction) {
        plainText = [messageSend.message buildPlainTextData:messageSend.recipient
                                                     thread:messageSend.thread
                                                transaction:transaction];
    }];

    if (!plainText) {
        OWSRaiseException(InvalidMessageException, @"Failed to build message proto");
    }
    OWSLogDebug(
        @"built message: %@ plainTextData.length: %lu", [messageSend.message class], (unsigned long)plainText.length);

    OWSLogVerbose(@"building device messages for: %@ %@ (isLocalAddress: %d, isUDSend: %d)",
        recipient.address,
        recipient.devices,
        messageSend.isLocalAddress,
        messageSend.isUDSend);

    NSMutableArray<NSNumber *> *deviceIds = [recipient.devices mutableCopy];
    OWSAssertDebug(deviceIds);

    if (messageSend.isLocalAddress) {
        [deviceIds removeObject:@(self.tsAccountManager.storedDeviceId)];
    }

    for (NSNumber *deviceId in deviceIds) {
        @try {
            // This may involve blocking network requests.
            [self throws_ensureRecipientHasSessionForMessageSend:messageSend deviceId:deviceId];
        } @catch (NSException *exception) {
            if ([exception.name isEqualToString:OWSMessageSenderInvalidDeviceException]) {
                DatabaseStorageWrite(self.databaseStorage, ^(SDSAnyWriteTransaction *transaction) {
                    [recipient updateRegisteredRecipientWithDevicesToAdd:nil
                                                         devicesToRemove:@[ deviceId ]
                                                             transaction:transaction];
<<<<<<< HEAD
                });
=======
                }];
>>>>>>> 99c8ece1
                [deviceIds removeObject:deviceId];
            } else {
                @throw exception;
            }
        }
    }

    __block NSException *encryptionException;
<<<<<<< HEAD
    DatabaseStorageWrite(self.databaseStorage, ^(SDSAnyWriteTransaction *transaction) {
=======
    [self.databaseStorage writeWithBlock:^(SDSAnyWriteTransaction *transaction) {
>>>>>>> 99c8ece1
        for (NSNumber *deviceId in deviceIds) {
            @try {
                NSDictionary *_Nullable messageDict = [self throws_encryptedMessageForMessageSend:messageSend
                                                                                         deviceId:deviceId
                                                                                        plainText:plainText
                                                                                      transaction:transaction];
                if (messageDict) {
                    [messagesArray addObject:messageDict];
                } else {
                    OWSRaiseException(InvalidMessageException, @"Failed to encrypt message");
                }
            } @catch (NSException *exception) {
                encryptionException = exception;
                return;
            }
        }
<<<<<<< HEAD
    });
=======
    }];
>>>>>>> 99c8ece1
    if (encryptionException) {
        OWSLogInfo(@"Exception during encryption: %@", encryptionException);
        @throw encryptionException;
    }

    return [messagesArray copy];
}

- (void)throws_ensureRecipientHasSessionForMessageSend:(OWSMessageSend *)messageSend deviceId:(NSNumber *)deviceId
{
    OWSAssertDebug(!NSThread.isMainThread);
    OWSAssertDebug(messageSend);
    OWSAssertDebug(messageSend.recipient);
    OWSAssertDebug(deviceId);

    SignalServiceAddress *recipientAddress = messageSend.recipient.address;
    OWSAssertDebug(recipientAddress.isValid);

    NSString *accountId = messageSend.recipient.accountId;

    __block BOOL hasSession;
    [self.databaseStorage readWithBlock:^(SDSAnyReadTransaction *transaction) {
        hasSession = [self.sessionStore containsSessionForAccountId:accountId
                                                           deviceId:[deviceId intValue]
                                                        transaction:transaction];
    }];
    if (hasSession) {
        return;
    }
    // Discard "typing indicator" messages if there is no existing session with the user.
    BOOL canSafelyBeDiscarded = messageSend.message.isOnline;
    if (canSafelyBeDiscarded) {
        OWSRaiseException(NoSessionForTransientMessageException, @"No session for transient message.");
    }

    __block dispatch_semaphore_t sema = dispatch_semaphore_create(0);
    __block PreKeyBundle *_Nullable bundle;
    __block NSException *_Nullable exception;
    [self makePrekeyRequestForMessageSend:messageSend
        deviceId:deviceId
        success:^(PreKeyBundle *_Nullable responseBundle) {
            bundle = responseBundle;
            dispatch_semaphore_signal(sema);
        }
        failure:^(NSUInteger statusCode) {
            if (statusCode == 404) {
                // Can't throw exception from within callback as it's probabably a different thread.
                exception = [NSException exceptionWithName:OWSMessageSenderInvalidDeviceException
                                                    reason:@"Device not registered"
                                                  userInfo:nil];
            } else if (statusCode == 413) {
                // Can't throw exception from within callback as it's probabably a different thread.
                exception = [NSException exceptionWithName:OWSMessageSenderRateLimitedException
                                                    reason:@"Too many prekey requests"
                                                  userInfo:nil];
            }
            dispatch_semaphore_signal(sema);
        }];
    dispatch_semaphore_wait(sema, DISPATCH_TIME_FOREVER);
    if (exception) {
        @throw exception;
    }

    if (!bundle) {
        NSString *missingPrekeyBundleException = @"missingPrekeyBundleException";
        OWSRaiseException(
            missingPrekeyBundleException, @"Can't get a prekey bundle from the server with required information");
    } else {
<<<<<<< HEAD
        SessionBuilder *builder = [[SessionBuilder alloc] initWithSessionStore:self.sessionStore
                                                                   preKeyStore:self.preKeyStore
                                                             signedPreKeyStore:self.signedPreKeyStore
                                                              identityKeyStore:self.identityManager
                                                                   recipientId:accountId
                                                                      deviceId:[deviceId intValue]];
        DatabaseStorageWrite(self.databaseStorage, ^(SDSAnyWriteTransaction *transaction) {
            @try {
                [builder throws_processPrekeyBundle:bundle protocolContext:transaction];
            } @catch (NSException *caughtException) {
                exception = caughtException;
            }
        });
        if (exception) {
            if ([exception.name isEqualToString:UntrustedIdentityKeyException]) {
                OWSRaiseExceptionWithUserInfo(UntrustedIdentityKeyException,
                    (@{ TSInvalidPreKeyBundleKey : bundle, TSInvalidRecipientKey : accountId }),
                    @"");
            }
            @throw exception;
=======
        [self throws_createSessionForPreKeyBundle:bundle accountId:accountId deviceId:deviceId];
    }
}

- (void)throws_createSessionForPreKeyBundle:(PreKeyBundle *)bundle
                                  accountId:(NSString *)accountId
                                   deviceId:(NSNumber *)deviceId
{
    OWSAssertDebug(!NSThread.isMainThread);

    SessionBuilder *builder = [[SessionBuilder alloc] initWithSessionStore:self.sessionStore
                                                               preKeyStore:self.preKeyStore
                                                         signedPreKeyStore:self.signedPreKeyStore
                                                          identityKeyStore:self.identityManager
                                                               recipientId:accountId
                                                                  deviceId:[deviceId intValue]];
    __block NSException *_Nullable exception;
    [self.databaseStorage writeWithBlock:^(SDSAnyWriteTransaction *transaction) {
        @try {
            [builder throws_processPrekeyBundle:bundle protocolContext:transaction];
        } @catch (NSException *caughtException) {
            exception = caughtException;
>>>>>>> 99c8ece1
        }
    }];
    if (exception) {
        if ([exception.name isEqualToString:UntrustedIdentityKeyException]) {
            OWSRaiseExceptionWithUserInfo(UntrustedIdentityKeyException,
                (@{ TSInvalidPreKeyBundleKey : bundle, TSInvalidRecipientKey : accountId }),
                @"");
        }
        @throw exception;
    }
}

- (void)makePrekeyRequestForMessageSend:(OWSMessageSend *)messageSend
                               deviceId:(NSNumber *)deviceId
                                success:(void (^)(PreKeyBundle *_Nullable))success
                                failure:(void (^)(NSUInteger))failure
{
    OWSAssertDebug(!NSThread.isMainThread);
    OWSAssertDebug(messageSend);
    OWSAssertDebug(deviceId);

    SignalServiceAddress *recipientAddress = messageSend.recipient.address;
    OWSAssertDebug(recipientAddress.isValid);

    OWSRequestMaker *requestMaker = [[OWSRequestMaker alloc] initWithLabel:@"Prekey Fetch"
        requestFactoryBlock:^(SMKUDAccessKey *_Nullable udAccessKey) {
            return [OWSRequestFactory recipientPreKeyRequestWithAddress:recipientAddress
                                                               deviceId:[deviceId stringValue]
                                                            udAccessKey:udAccessKey];
        }
        udAuthFailureBlock:^{
            // Note the UD auth failure so subsequent retries
            // to this recipient also use basic auth.
            [messageSend setHasUDAuthFailed];
        }
        websocketFailureBlock:^{
            // Note the websocket failure so subsequent retries
            // to this recipient also use REST.
            messageSend.hasWebsocketSendFailed = YES;
        }
        address:recipientAddress
        udAccess:messageSend.udSendingAccess.udAccess
        canFailoverUDAuth:YES];
    [requestMaker makeRequestObjc]
        .thenInBackground(^(OWSRequestMakerResult *result) {
            // We _do not_ want to dispatch to the sendingQueue here; we're
            // using a semaphore on the sendingQueue to block on this request.
            const id responseObject = result.responseObject;
            PreKeyBundle *_Nullable bundle = [PreKeyBundle preKeyBundleFromDictionary:responseObject
                                                                      forDeviceNumber:deviceId];
            success(bundle);
        })
        .catchInBackground(^(NSError *error) {
            // We _do not_ want to dispatch to the sendingQueue here; we're
            // using a semaphore on the sendingQueue to block on this request.
            NSUInteger statusCode = 0;
            if ([error.domain isEqualToString:TSNetworkManagerErrorDomain]) {
                statusCode = error.code;
            } else {
                OWSFailDebug(@"Unexpected error: %@", error);
            }

            failure(statusCode);
        });
}

- (nullable NSDictionary *)throws_encryptedMessageForMessageSend:(OWSMessageSend *)messageSend
                                                        deviceId:(NSNumber *)deviceId
                                                       plainText:(NSData *)plainText
                                                     transaction:(SDSAnyWriteTransaction *)transaction
{
    OWSAssertDebug(!NSThread.isMainThread);
    OWSAssertDebug(messageSend);
    OWSAssertDebug(messageSend.recipient);
    OWSAssertDebug(deviceId);
    OWSAssertDebug(plainText);
    OWSAssertDebug(transaction);

    TSOutgoingMessage *message = messageSend.message;
    SignalServiceAddress *recipientAddress = messageSend.recipient.address;
    OWSAssertDebug(recipientAddress.isValid);

    if (![self.sessionStore containsSessionForAddress:recipientAddress
                                             deviceId:[deviceId intValue]
                                          transaction:transaction]) {
        NSString *missingSessionException = @"missingSessionException";
        OWSRaiseException(missingSessionException,
            @"Unexpectedly missing session for recipientAddress: %@, device: %@",
            recipientAddress,
            deviceId);
    }

    SessionCipher *cipher = [[SessionCipher alloc] initWithSessionStore:self.sessionStore
                                                            preKeyStore:self.preKeyStore
                                                      signedPreKeyStore:self.signedPreKeyStore
                                                       identityKeyStore:self.identityManager
                                                            recipientId:messageSend.recipient.accountId
                                                               deviceId:[deviceId intValue]];

    NSData *_Nullable serializedMessage;
    TSWhisperMessageType messageType;
    OWSUDSendingAccess *_Nullable udSendingAcess = messageSend.udSendingAccess;
    if (udSendingAcess != nil) {
        NSError *error;
        SMKSecretSessionCipher *_Nullable secretCipher =
            [[SMKSecretSessionCipher alloc] initWithSessionStore:self.sessionStore
                                                     preKeyStore:self.preKeyStore
                                               signedPreKeyStore:self.signedPreKeyStore
                                                   identityStore:self.identityManager
                                                           error:&error];
        if (error || !secretCipher) {
            OWSRaiseException(@"SecretSessionCipherFailure", @"Can't create secret session cipher.");
        }
        serializedMessage = [secretCipher throwswrapped_encryptMessageWithRecipientId:messageSend.recipient.accountId
                                                                             deviceId:deviceId.intValue
                                                                      paddedPlaintext:[plainText paddedMessageBody]
                                                                    senderCertificate:udSendingAcess.senderCertificate
                                                                      protocolContext:transaction
                                                                                error:&error];
        SCKRaiseIfExceptionWrapperError(error);
        if (!serializedMessage || error) {
            OWSFailDebug(@"error while UD encrypting message: %@", error);
            return nil;
        }
        messageType = TSUnidentifiedSenderMessageType;
    } else {
        // This may throw an exception.
        id<CipherMessage> encryptedMessage = [cipher throws_encryptMessage:[plainText paddedMessageBody]
                                                           protocolContext:transaction];
        serializedMessage = encryptedMessage.serialized;
        messageType = [self messageTypeForCipherMessage:encryptedMessage];
    }

    BOOL isSilent = message.isSilent;
    BOOL isOnline = message.isOnline;
    OWSMessageServiceParams *messageParams =
        [[OWSMessageServiceParams alloc] initWithType:messageType
                                              address:recipientAddress
                                               device:[deviceId intValue]
                                              content:serializedMessage
                                             isSilent:isSilent
                                             isOnline:isOnline
                                       registrationId:[cipher throws_remoteRegistrationId:transaction]];

    NSError *error;
    NSDictionary *jsonDict = [MTLJSONAdapter JSONDictionaryFromModel:messageParams error:&error];

    if (error) {
        OWSProdError([OWSAnalyticsEvents messageSendErrorCouldNotSerializeMessageJson]);
        return nil;
    }

    return jsonDict;
}

- (TSWhisperMessageType)messageTypeForCipherMessage:(id<CipherMessage>)cipherMessage
{
    switch (cipherMessage.cipherMessageType) {
        case CipherMessageType_Whisper:
            return TSEncryptedWhisperMessageType;
        case CipherMessageType_Prekey:
            return TSPreKeyWhisperMessageType;
        default:
            return TSUnknownMessageType;
    }
}

// Called when the server indicates that the devices no longer exist - e.g. when the remote recipient has reinstalled.
- (void)handleStaleDevicesWithResponseJson:(NSDictionary *)responseJson
                          recipientAddress:(SignalServiceAddress *)address
                                completion:(void (^)(void))completionHandler
{
    OWSAssertDebug(!NSThread.isMainThread);
    NSArray *devices = responseJson[@"staleDevices"];

    if (!([devices count] > 0)) {
        return completionHandler();
    }

<<<<<<< HEAD
        DatabaseStorageAsyncWrite(self.databaseStorage, ^(SDSAnyWriteTransaction *transaction) {
=======
    [self.databaseStorage
        asyncWriteWithBlock:^(SDSAnyWriteTransaction *transaction) {
>>>>>>> 99c8ece1
            for (NSUInteger i = 0; i < [devices count]; i++) {
                int deviceNumber = [devices[i] intValue];
                [self.sessionStore deleteSessionForAddress:address deviceId:deviceNumber transaction:transaction];
            }
<<<<<<< HEAD
        });
        completionHandler();
    });
=======
        }
            completionQueue:dispatch_get_global_queue(DISPATCH_QUEUE_PRIORITY_DEFAULT, 0)
                 completion:completionHandler];
>>>>>>> 99c8ece1
}

+ (NSOperationQueuePriority)queuePriorityForMessage:(TSOutgoingMessage *)message
{
    return message.hasRenderableContent ? NSOperationQueuePriorityHigh : NSOperationQueuePriorityNormal;
}

@end

@implementation OutgoingMessagePreparerHelper

#pragma mark -

+ (BOOL)doesMessageNeedsToBePrepared:(TSOutgoingMessage *)message
{
    if (message.allAttachmentIds.count > 0 || message.messageSticker != nil || message.quotedMessage != nil) {
        return YES;
    }
    if (message.hasFailedRecipients) {
        return YES;
    }
    return NO;
}

// NOTE: Any changes to this method should be reflected in doesMessageNeedsToBePrepared.
+ (NSArray<NSString *> *)prepareMessageForSending:(TSOutgoingMessage *)message
                                      transaction:(SDSAnyWriteTransaction *)transaction
{
    OWSAssertDebug(message);
    OWSAssertDebug(transaction);

    NSMutableArray<NSString *> *attachmentIds = [NSMutableArray new];

    if (message.attachmentIds) {
        [attachmentIds addObjectsFromArray:message.attachmentIds];
    }

    if (message.quotedMessage) {
        // We need to update the message record here to reflect the new attachments we may create.
        [message
            anyUpdateOutgoingMessageWithTransaction:transaction
                                              block:^(TSOutgoingMessage *message) {
                                                  // Though we currently only ever expect at most one thumbnail, the
                                                  // proto data model suggests this could change. The logic is intended
                                                  // to work with multiple, but if we ever actually want to send
                                                  // multiple, we should do more testing.
                                                  NSArray<TSAttachmentStream *> *quotedThumbnailAttachments =
                                                      [message.quotedMessage
                                                          createThumbnailAttachmentsIfNecessaryWithTransaction:
                                                              transaction];
                                                  for (TSAttachmentStream *attachment in quotedThumbnailAttachments) {
                                                      [attachmentIds addObject:attachment.uniqueId];
                                                  }
                                              }];
    }

    if (message.contactShare.avatarAttachmentId != nil) {
        TSAttachment *attachment = [message.contactShare avatarAttachmentWithTransaction:transaction];
        if ([attachment isKindOfClass:[TSAttachmentStream class]]) {
            [attachmentIds addObject:attachment.uniqueId];
        } else {
            OWSFailDebug(@"unexpected avatarAttachment: %@", attachment);
        }
    }

    if (message.linkPreview.imageAttachmentId != nil) {
        TSAttachmentStream *_Nullable attachment =
            [TSAttachmentStream anyFetchAttachmentStreamWithUniqueId:message.linkPreview.imageAttachmentId
                                                         transaction:transaction];
        if (attachment == nil) {
            OWSFailDebug(@"Missing attachment: %@", attachment);
        } else {
            [attachmentIds addObject:attachment.uniqueId];
        }
    }

    if (message.messageSticker.attachmentId != nil) {
        TSAttachmentStream *_Nullable attachment =
            [TSAttachmentStream anyFetchAttachmentStreamWithUniqueId:message.messageSticker.attachmentId
                                                         transaction:transaction];
        if (attachment == nil) {
            OWSFailDebug(@"Missing attachment: %@", attachment);
        } else {
            [attachmentIds addObject:attachment.uniqueId];
        }
    }

    // When we start a message send, all "failed" recipients should be marked as "sending".
    [message updateAllUnsentRecipientsAsSendingWithTransaction:transaction];

    if (message.messageSticker != nil) {
        // Update "Recent Stickers" list to reflect sends.
        [StickerManager stickerWasSent:message.messageSticker.info transaction:transaction];
    }

    return attachmentIds;
}

+ (BOOL)insertAttachments:(NSArray<OWSOutgoingAttachmentInfo *> *)attachmentInfos
               forMessage:(TSOutgoingMessage *)outgoingMessage
              transaction:(SDSAnyWriteTransaction *)transaction
                    error:(NSError **)error
{
    OWSAssertDebug(attachmentInfos.count > 0);
    OWSAssertDebug(outgoingMessage);

    // Eventually we'll pad all outgoing attachments, but currently just stickers.
    // Currently this method is only used to process "body" attachments, which
    // cannot be sent along with stickers.
    OWSAssertDebug(outgoingMessage.messageSticker == nil);

    NSMutableArray<TSAttachmentStream *> *attachmentStreams = [NSMutableArray new];
    for (OWSOutgoingAttachmentInfo *attachmentInfo in attachmentInfos) {
        TSAttachmentStream *attachmentStream =
            [attachmentInfo asStreamConsumingDataSourceWithIsVoiceMessage:outgoingMessage.isVoiceMessage error:error];
        if (*error != nil) {
            return NO;
        }
        OWSAssert(attachmentStream != nil);
        [attachmentStreams addObject:attachmentStream];
    }

    [outgoingMessage
        anyUpdateOutgoingMessageWithTransaction:transaction
                                          block:^(TSOutgoingMessage *outgoingMessage) {
                                              NSMutableArray<NSString *> *attachmentIds =
                                                  [outgoingMessage.attachmentIds mutableCopy];
                                              for (TSAttachmentStream *attachmentStream in attachmentStreams) {
                                                  [attachmentIds addObject:attachmentStream.uniqueId];
                                              }
                                              outgoingMessage.attachmentIds = [attachmentIds copy];
                                          }];

    for (TSAttachmentStream *attachmentStream in attachmentStreams) {
        [attachmentStream anyInsertWithTransaction:transaction];
    }

    return YES;
}

@end

NS_ASSUME_NONNULL_END<|MERGE_RESOLUTION|>--- conflicted
+++ resolved
@@ -436,20 +436,12 @@
             message = [outgoingMessagePreparer prepareMessageWithoutTransaction];
         } else {
             __block NSError *error;
-<<<<<<< HEAD
             DatabaseStorageWrite(self.databaseStorage, ^(SDSAnyWriteTransaction *transaction) {
-=======
-            [self.databaseStorage writeWithBlock:^(SDSAnyWriteTransaction *transaction) {
->>>>>>> 99c8ece1
                 message = [outgoingMessagePreparer prepareMessageWithTransaction:transaction error:&error];
                 if (error != nil) {
                     return;
                 }
-<<<<<<< HEAD
             });
-=======
-            }];
->>>>>>> 99c8ece1
             if (error != nil) {
                 dispatch_async(dispatch_get_global_queue(DISPATCH_QUEUE_PRIORITY_DEFAULT, 0), ^{
                     failureHandler(error);
@@ -745,7 +737,7 @@
     // If necessary, gather "ud sending access" using a single write transaction.
     NSMutableDictionary<SignalServiceAddress *, OWSUDSendingAccess *> *sendingAccessMap = [NSMutableDictionary new];
     if (senderCertificate != nil) {
-        [self.databaseStorage writeWithBlock:^(SDSAnyWriteTransaction *transaction) {
+        DatabaseStorageWrite(self.databaseStorage, ^(SDSAnyWriteTransaction *transaction) {
             for (SignalRecipient *recipient in recipients) {
                 if (!recipient.address.isLocalAddress) {
                     sendingAccessMap[recipient.address] = [self.udManager udSendingAccessForAddress:recipient.address
@@ -754,25 +746,10 @@
                                                                                         transaction:transaction];
                 }
             }
-        }];
+        });
     }
 
     for (SignalRecipient *recipient in recipients) {
-        // Use chained promises to make the code more readable.
-<<<<<<< HEAD
-        AnyPromise *sendPromise = [AnyPromise promiseWithResolverBlock:^(PMKResolver resolve) {
-            __block OWSUDSendingAccess *_Nullable udSendingAccess;
-            if (senderCertificate != nil && !recipient.address.isLocalAddress) {
-                DatabaseStorageWrite(self.databaseStorage, ^(SDSAnyWriteTransaction *transaction) {
-                    udSendingAccess = [self.udManager udSendingAccessForAddress:recipient.address
-                                                              requireSyncAccess:YES
-                                                              senderCertificate:senderCertificate
-                                                                    transaction:transaction];
-                });
-            }
-=======
->>>>>>> 99c8ece1
-
         AnyPromise *sendPromise = [AnyPromise promiseWithResolverBlock:^(PMKResolver resolve) {
             dispatch_async(dispatch_get_global_queue(DISPATCH_QUEUE_PRIORITY_DEFAULT, 0), ^{
                 OWSUDSendingAccess *_Nullable udSendingAccess = sendingAccessMap[recipient.address];
@@ -985,25 +962,12 @@
 
 - (nullable TSThread *)threadForMessageWithSneakyTransaction:(TSMessage *)message
 {
-<<<<<<< HEAD
-=======
     OWSAssertDebug(!NSThread.isMainThread);
 
->>>>>>> 99c8ece1
     // Try to avoid opening a write transaction.
     __block TSThread *_Nullable thread = nil;
     [self.databaseStorage readWithBlock:^(SDSAnyReadTransaction *transaction) {
         thread = [message threadWithTransaction:transaction];
-<<<<<<< HEAD
-=======
-    }];
-    if (thread != nil) {
-        return thread;
-    }
-
-    [self.databaseStorage writeWithBlock:^(SDSAnyWriteTransaction *transaction) {
-        thread = [self threadForMessage:message transaction:transaction];
->>>>>>> 99c8ece1
     }];
     if (thread != nil) {
         return thread;
@@ -1040,13 +1004,9 @@
                       message:(TSOutgoingMessage *)message
                        thread:(TSThread *)thread
 {
-<<<<<<< HEAD
+    OWSAssertDebug(!NSThread.isMainThread);
+
     DatabaseStorageWrite(self.databaseStorage, ^(SDSAnyWriteTransaction *transaction) {
-=======
-    OWSAssertDebug(!NSThread.isMainThread);
-
-    [self.databaseStorage writeWithBlock:^(SDSAnyWriteTransaction *transaction) {
->>>>>>> 99c8ece1
         if (thread.isGroupThread) {
             // Mark as "skipped" group members who no longer have signal accounts.
             [message updateWithSkippedRecipient:recipient.address transaction:transaction];
@@ -1408,19 +1368,7 @@
         [OWSDeviceManager.sharedManager clearMayHaveLinkedDevices];
     }
 
-<<<<<<< HEAD
-    dispatch_async([OWSDispatch sendingQueue], ^{
-        DatabaseStorageWrite(self.databaseStorage, ^(SDSAnyWriteTransaction *transaction) {
-            [messageSend.message updateWithSentRecipient:messageSend.recipient.address
-                                             wasSentByUD:wasSentByUD
-                                             transaction:transaction];
-
-            // If we've just delivered a message to a user, we know they
-            // have a valid Signal account.
-            [SignalRecipient markRecipientAsRegisteredAndGet:recipient.address transaction:transaction];
-        });
-=======
-    [self.databaseStorage writeWithBlock:^(SDSAnyWriteTransaction *transaction) {
+    DatabaseStorageWrite(self.databaseStorage, ^(SDSAnyWriteTransaction *transaction) {
         [messageSend.message updateWithSentRecipient:messageSend.recipient.address
                                          wasSentByUD:wasSentByUD
                                          transaction:transaction];
@@ -1428,8 +1376,7 @@
         // If we've just delivered a message to a user, we know they
         // have a valid Signal account.
         [SignalRecipient markRecipientAsRegisteredAndGet:recipient.address transaction:transaction];
-    }];
->>>>>>> 99c8ece1
+    });
 
     messageSend.success();
 }
@@ -1583,32 +1530,7 @@
         }
     }
 
-<<<<<<< HEAD
-    DatabaseStorageWrite(
-        SDSDatabaseStorage.shared, ^(SDSAnyWriteTransaction *transaction) {
-            if (extraDevices.count < 1 && missingDevices.count < 1) {
-                OWSProdFail([OWSAnalyticsEvents messageSenderErrorNoMissingOrExtraDevices]);
-            }
-
-            [recipient updateRegisteredRecipientWithDevicesToAdd:missingDevices
-                                                 devicesToRemove:extraDevices
-                                                     transaction:transaction];
-
-            if (extraDevices && extraDevices.count > 0) {
-                OWSLogInfo(@"Deleting sessions for extra devices: %@", extraDevices);
-                for (NSNumber *extraDeviceId in extraDevices) {
-                    [self.sessionStore deleteSessionForAddress:recipient.address
-                                                      deviceId:extraDeviceId.intValue
-                                                   transaction:transaction];
-                }
-            }
-
-            dispatch_async(dispatch_get_global_queue(DISPATCH_QUEUE_PRIORITY_DEFAULT, 0), ^{
-                completionHandler();
-            });
-        });
-=======
-    [self.databaseStorage writeWithBlock:^(SDSAnyWriteTransaction *transaction) {
+    DatabaseStorageWrite(SDSDatabaseStorage.shared, ^(SDSAnyWriteTransaction *transaction) {
         if (extraDevices.count < 1 && missingDevices.count < 1) {
             OWSProdFail([OWSAnalyticsEvents messageSenderErrorNoMissingOrExtraDevices]);
         }
@@ -1624,11 +1546,10 @@
                                                transaction:transaction];
             }
         }
-    }];
+    });
     dispatch_async(dispatch_get_global_queue(DISPATCH_QUEUE_PRIORITY_DEFAULT, 0), ^{
         completionHandler();
     });
->>>>>>> 99c8ece1
 }
 
 - (void)handleMessageSentLocally:(TSOutgoingMessage *)message
@@ -1665,11 +1586,7 @@
 
     if (message.shouldBeSaved) {
         // We don't need to do this work for transient messages.
-<<<<<<< HEAD
         DatabaseStorageWrite(self.databaseStorage, ^(SDSAnyWriteTransaction *transaction) {
-=======
-        [self.databaseStorage writeWithBlock:^(SDSAnyWriteTransaction *transaction) {
->>>>>>> 99c8ece1
             TSInteraction *_Nullable latestCopy = [TSInteraction anyFetchWithUniqueId:message.uniqueId
                                                                           transaction:transaction];
             if (![latestCopy isKindOfClass:[TSOutgoingMessage class]]) {
@@ -1678,11 +1595,7 @@
             }
             TSOutgoingMessage *latestMessage = (TSOutgoingMessage *)latestCopy;
             [ViewOnceMessages completeIfNecessaryWithMessage:latestMessage transaction:transaction];
-<<<<<<< HEAD
         });
-=======
-        }];
->>>>>>> 99c8ece1
     }
 
     if (!message.shouldSyncTranscript) {
@@ -1804,11 +1717,7 @@
                     [recipient updateRegisteredRecipientWithDevicesToAdd:nil
                                                          devicesToRemove:@[ deviceId ]
                                                              transaction:transaction];
-<<<<<<< HEAD
                 });
-=======
-                }];
->>>>>>> 99c8ece1
                 [deviceIds removeObject:deviceId];
             } else {
                 @throw exception;
@@ -1817,11 +1726,7 @@
     }
 
     __block NSException *encryptionException;
-<<<<<<< HEAD
     DatabaseStorageWrite(self.databaseStorage, ^(SDSAnyWriteTransaction *transaction) {
-=======
-    [self.databaseStorage writeWithBlock:^(SDSAnyWriteTransaction *transaction) {
->>>>>>> 99c8ece1
         for (NSNumber *deviceId in deviceIds) {
             @try {
                 NSDictionary *_Nullable messageDict = [self throws_encryptedMessageForMessageSend:messageSend
@@ -1838,16 +1743,11 @@
                 return;
             }
         }
-<<<<<<< HEAD
     });
-=======
-    }];
->>>>>>> 99c8ece1
     if (encryptionException) {
         OWSLogInfo(@"Exception during encryption: %@", encryptionException);
         @throw encryptionException;
     }
-
     return [messagesArray copy];
 }
 
@@ -1911,28 +1811,6 @@
         OWSRaiseException(
             missingPrekeyBundleException, @"Can't get a prekey bundle from the server with required information");
     } else {
-<<<<<<< HEAD
-        SessionBuilder *builder = [[SessionBuilder alloc] initWithSessionStore:self.sessionStore
-                                                                   preKeyStore:self.preKeyStore
-                                                             signedPreKeyStore:self.signedPreKeyStore
-                                                              identityKeyStore:self.identityManager
-                                                                   recipientId:accountId
-                                                                      deviceId:[deviceId intValue]];
-        DatabaseStorageWrite(self.databaseStorage, ^(SDSAnyWriteTransaction *transaction) {
-            @try {
-                [builder throws_processPrekeyBundle:bundle protocolContext:transaction];
-            } @catch (NSException *caughtException) {
-                exception = caughtException;
-            }
-        });
-        if (exception) {
-            if ([exception.name isEqualToString:UntrustedIdentityKeyException]) {
-                OWSRaiseExceptionWithUserInfo(UntrustedIdentityKeyException,
-                    (@{ TSInvalidPreKeyBundleKey : bundle, TSInvalidRecipientKey : accountId }),
-                    @"");
-            }
-            @throw exception;
-=======
         [self throws_createSessionForPreKeyBundle:bundle accountId:accountId deviceId:deviceId];
     }
 }
@@ -1950,14 +1828,13 @@
                                                                recipientId:accountId
                                                                   deviceId:[deviceId intValue]];
     __block NSException *_Nullable exception;
-    [self.databaseStorage writeWithBlock:^(SDSAnyWriteTransaction *transaction) {
+    DatabaseStorageWrite(self.databaseStorage, ^(SDSAnyWriteTransaction *transaction) {
         @try {
             [builder throws_processPrekeyBundle:bundle protocolContext:transaction];
         } @catch (NSException *caughtException) {
             exception = caughtException;
->>>>>>> 99c8ece1
-        }
-    }];
+        }
+    });
     if (exception) {
         if ([exception.name isEqualToString:UntrustedIdentityKeyException]) {
             OWSRaiseExceptionWithUserInfo(UntrustedIdentityKeyException,
@@ -2135,25 +2012,16 @@
         return completionHandler();
     }
 
-<<<<<<< HEAD
-        DatabaseStorageAsyncWrite(self.databaseStorage, ^(SDSAnyWriteTransaction *transaction) {
-=======
-    [self.databaseStorage
-        asyncWriteWithBlock:^(SDSAnyWriteTransaction *transaction) {
->>>>>>> 99c8ece1
+    DatabaseStorageAsyncWriteWithCompletion(
+        self.databaseStorage,
+        ^(SDSAnyWriteTransaction *transaction) {
             for (NSUInteger i = 0; i < [devices count]; i++) {
                 int deviceNumber = [devices[i] intValue];
                 [self.sessionStore deleteSessionForAddress:address deviceId:deviceNumber transaction:transaction];
             }
-<<<<<<< HEAD
-        });
-        completionHandler();
-    });
-=======
-        }
-            completionQueue:dispatch_get_global_queue(DISPATCH_QUEUE_PRIORITY_DEFAULT, 0)
-                 completion:completionHandler];
->>>>>>> 99c8ece1
+        },
+        // Completion
+        completionHandler);
 }
 
 + (NSOperationQueuePriority)queuePriorityForMessage:(TSOutgoingMessage *)message
